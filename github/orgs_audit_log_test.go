--- conflicted
+++ resolved
@@ -300,11 +300,14 @@
 	}
 
 	want := `{
-<<<<<<< HEAD
+		"actor_ip":"aip",
 		"action":"a",
 		"active":false,
 		"active_was":false,
 		"actor":"ac",
+		"actor_location":{
+			"country_code":"alcc"
+		},
 		"blocked_user":"bu",
 		"business":"b",
 		"cancelled_at":` + referenceTimeStr + `,
@@ -312,23 +315,6 @@
 		"conclusion":"c",
 		"config":{
 			"url":"s"
-=======
-		"action": "a",
-		"active": false,
-		"active_was": false,
-		"actor": "ac",
-		"actor_ip": "aip",
-		"actor_location": {
-			"country_code": "alcc"
-		},
-		"blocked_user": "bu",
-		"business": "b",
-		"cancelled_at": ` + referenceTimeStr + `,
-		"completed_at": ` + referenceTimeStr + `,
-		"conclusion": "c",
-		"config": {
-			"url": "s"
->>>>>>> 77b5b3d9
 		},
 		"config_was":{
 			"url":"s"
@@ -346,9 +332,11 @@
 		"events_were":[
 			"s"
 		],
-<<<<<<< HEAD
 		"explanation":"e",
+		"external_identity_nameid":"ein",
+		"external_identity_username":"eiu",
 		"fingerprint":"f",
+		"hashed_token":"ht",
 		"head_branch":"hb",
 		"head_sha":"hsha",
 		"hook_id":1,
@@ -361,9 +349,20 @@
 		"old_permission":"op",
 		"openssh_public_key":"osshpk",
 		"org":"o",
+		"org_id":1,
 		"permission":"p",
 		"previous_visibility":"pv",
+		"programmatic_access_type":"pat",
+		"pull_request_id":1,
+		"pull_request_title":"prt",
+		"pull_request_url":"pru",
 		"read_only":"ro",
+		"reasons":[
+			{
+				"code":"c",
+				"message":"m"
+			}
+		],
 		"repo":"r",
 		"repository":"repo",
 		"repository_public":false,
@@ -372,88 +371,33 @@
 		"runner_group_name":"rgn",
 		"runner_id":1,
 		"runner_labels":[
-=======
-		"explanation": "e",
-		"external_identity_nameid": "ein",
-		"external_identity_username": "eiu",
-		"fingerprint": "f",
-		"hashed_token": "ht",
-		"head_branch": "hb",
-		"head_sha": "hsha",
-		"hook_id": 1,
-		"is_hosted_runner": false,
-		"job_name": "jn",
-		"limited_availability": false,
-		"message": "m",
-		"name": "n",
-		"old_permission": "op",
-		"old_user": "ou",
-		"openssh_public_key": "osshpk",
-		"org": "o",
-		"org_id": 1,
-		"permission": "p",
-		"previous_visibility": "pv",
-		"programmatic_access_type": "pat",
-		"pull_request_id": 1,
-		"pull_request_title": "prt",
-		"pull_request_url": "pru",
-		"reasons": [{
-			"code": "c",
-			"message": "m"
-		}],
-		"read_only": "ro",
-		"repo": "r",
-		"repository": "repo",
-		"repository_public": false,
-		"run_attempt": 1,
-		"runner_group_id": 1,
-		"runner_group_name": "rgn",
-		"runner_id": 1,
-		"runner_labels": [
->>>>>>> 77b5b3d9
 			"s"
 		],
 		"runner_name":"rn",
 		"secrets_passed":[
 			"s"
 		],
-<<<<<<< HEAD
 		"source_version":"sv",
 		"started_at":` + referenceTimeStr + `,
 		"target_login":"tl",
 		"target_version":"tv",
 		"team":"t",
 		"@timestamp":` + referenceTimeStr + `,
+		"token_id":1,
+		"token_scopes":"ts",
+		"topic":"tp",
 		"transport_protocol_name":"tpn",
 		"transport_protocol":1,
 		"trigger_id":1,
 		"user":"u",
+		"user_agent":"ua",
 		"visibility":"v",
 		"workflow_id":1,
-		"workflow_run_id":1
-=======
-		"source_version": "sv",
-		"started_at": ` + referenceTimeStr + `,
-		"target_login": "tl",
-		"target_version": "tv",
-		"team": "t",
-		"@timestamp": ` + referenceTimeStr + `,
-		"token_id": 1,
-		"token_scopes": "ts",
-		"topic": "tp",
-		"transport_protocol_name": "tpn",
-		"transport_protocol": 1,
-		"trigger_id": 1,
-		"user": "u",
-		"user_agent": "ua",
-		"visibility": "v",
-		"workflow_id": 1,
-		"workflow_run_id": 1,
-		"data": {
-			"old_name": "on",
-			"old_login": "ol"
+		"workflow_run_id":1,
+		"data":{
+			"old_name":"on",
+			"old_login":"ol"
 		}
->>>>>>> 77b5b3d9
 	}`
 
 	testJSONMarshal(t, u, want)
