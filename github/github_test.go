--- conflicted
+++ resolved
@@ -159,7 +159,6 @@
 			t.Errorf("The field %+v has no tag specified", field)
 		}
 	}
-<<<<<<< HEAD
 }
 
 // Test whether the marshaling of v produces JSON that corresponds to the
@@ -185,20 +184,10 @@
 	}
 
 	j, err := json.Marshal(v)
-=======
-	w, err := json.MarshalIndent(u, "", "  ")
-	if err != nil {
-		t.Errorf("Unable to marshal JSON for %#v", u)
-	}
-
-	// Marshal the target value.
-	got, err := json.MarshalIndent(v, "", "  ")
->>>>>>> 77b5b3d9
 	if err != nil {
 		t.Errorf("Unable to unmarshal JSON for %v: %v", v, err)
 	}
 
-<<<<<<< HEAD
 	want = strings.Replace(want, "\t", "", -1)
 	want = strings.Replace(want, "\n", "", -1)
 	want = strings.Replace(want, "<", "\\u003c", -1)
@@ -206,10 +195,6 @@
 
 	if !bytes.Equal(j, []byte(want)) {
 		t.Errorf("json.Marshal(%+v) returned %s, want %s", v, j, want)
-=======
-	if diff := cmp.Diff(string(w), string(got)); diff != "" {
-		t.Errorf("json.Marshal returned:\n%s\nwant:\n%s\ndiff:\n%v", got, w, diff)
->>>>>>> 77b5b3d9
 	}
 }
 
