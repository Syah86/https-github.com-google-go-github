--- conflicted
+++ resolved
@@ -142,10 +142,7 @@
 		return nil, err
 	}
 
-<<<<<<< HEAD
 	return s.client.Do(ctx, req, nil)
-=======
-	return s.client.Do(req, nil)
 }
 
 //Watch a repository as the authenticated user
@@ -167,5 +164,4 @@
 		return nil, err
 	}
 	return s.client.Do(req, nil)
->>>>>>> 855d2133
 }