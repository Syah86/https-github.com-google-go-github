--- conflicted
+++ resolved
@@ -84,21 +84,6 @@
 	})
 }
 
-<<<<<<< HEAD
-func TestActionsPermissions_Marshal(t *testing.T) {
-	testJSONMarshal(t, &ActionsPermissions{}, "{}")
-
-	u := &ActionsPermissions{
-		EnabledRepositories: String("e"),
-		AllowedActions:      String("a"),
-		SelectedActionsURL:  String("sau"),
-	}
-
-	want := `{
-		"enabled_repositories": "e",
-		"allowed_actions": "a",
-		"selected_actions_url": "sau"
-=======
 func TestActionsAllowed_Marshal(t *testing.T) {
 	testJSONMarshal(t, &ActionsAllowed{}, "{}")
 
@@ -114,7 +99,24 @@
 		"patterns_allowed": [
 			"s"
 		]
->>>>>>> e325ce3e
+	}`
+
+	testJSONMarshal(t, u, want)
+}
+
+func TestActionsPermissions_Marshal(t *testing.T) {
+	testJSONMarshal(t, &ActionsPermissions{}, "{}")
+
+	u := &ActionsPermissions{
+		EnabledRepositories: String("e"),
+		AllowedActions:      String("a"),
+		SelectedActionsURL:  String("sau"),
+	}
+
+	want := `{
+		"enabled_repositories": "e",
+		"allowed_actions": "a",
+		"selected_actions_url": "sau"
 	}`
 
 	testJSONMarshal(t, u, want)
