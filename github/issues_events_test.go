// Copyright 2014 The go-github AUTHORS. All rights reserved.
//
// Use of this source code is governed by a BSD-style
// license that can be found in the LICENSE file.

package github

import (
	"context"
	"fmt"
	"net/http"
	"testing"

	"github.com/google/go-cmp/cmp"
)

func TestIssuesService_ListIssueEvents(t *testing.T) {
	client, mux, _, teardown := setup()
	defer teardown()

	mux.HandleFunc("/repos/o/r/issues/1/events", func(w http.ResponseWriter, r *http.Request) {
		testMethod(t, r, "GET")
		testHeader(t, r, "Accept", mediaTypeProjectCardDetailsPreview)
		testFormValues(t, r, values{
			"page":     "1",
			"per_page": "2",
		})
		fmt.Fprint(w, `[{"id":1}]`)
	})

	opt := &ListOptions{Page: 1, PerPage: 2}
	ctx := context.Background()
	events, _, err := client.Issues.ListIssueEvents(ctx, "o", "r", 1, opt)
	if err != nil {
		t.Errorf("Issues.ListIssueEvents returned error: %v", err)
	}

	want := []*IssueEvent{{ID: Int64(1)}}
	if !cmp.Equal(events, want) {
		t.Errorf("Issues.ListIssueEvents returned %+v, want %+v", events, want)
	}

	const methodName = "ListIssueEvents"
	testBadOptions(t, methodName, func() (err error) {
		_, _, err = client.Issues.ListIssueEvents(ctx, "\n", "\n", -1, &ListOptions{})
		return err
	})

	testNewRequestAndDoFailure(t, methodName, client, func() (*Response, error) {
		got, resp, err := client.Issues.ListIssueEvents(ctx, "o", "r", 1, nil)
		if got != nil {
			t.Errorf("testNewRequestAndDoFailure %v = %#v, want nil", methodName, got)
		}
		return resp, err
	})
}

func TestIssuesService_ListRepositoryEvents(t *testing.T) {
	client, mux, _, teardown := setup()
	defer teardown()

	mux.HandleFunc("/repos/o/r/issues/events", func(w http.ResponseWriter, r *http.Request) {
		testMethod(t, r, "GET")
		testFormValues(t, r, values{
			"page":     "1",
			"per_page": "2",
		})
		fmt.Fprint(w, `[{"id":1}]`)
	})

	opt := &ListOptions{Page: 1, PerPage: 2}
	ctx := context.Background()
	events, _, err := client.Issues.ListRepositoryEvents(ctx, "o", "r", opt)
	if err != nil {
		t.Errorf("Issues.ListRepositoryEvents returned error: %v", err)
	}

	want := []*IssueEvent{{ID: Int64(1)}}
	if !cmp.Equal(events, want) {
		t.Errorf("Issues.ListRepositoryEvents returned %+v, want %+v", events, want)
	}

	const methodName = "ListRepositoryEvents"
	testBadOptions(t, methodName, func() (err error) {
		_, _, err = client.Issues.ListRepositoryEvents(ctx, "\n", "\n", &ListOptions{})
		return err
	})

	testNewRequestAndDoFailure(t, methodName, client, func() (*Response, error) {
		got, resp, err := client.Issues.ListRepositoryEvents(ctx, "o", "r", nil)
		if got != nil {
			t.Errorf("testNewRequestAndDoFailure %v = %#v, want nil", methodName, got)
		}
		return resp, err
	})
}

func TestIssuesService_GetEvent(t *testing.T) {
	client, mux, _, teardown := setup()
	defer teardown()

	mux.HandleFunc("/repos/o/r/issues/events/1", func(w http.ResponseWriter, r *http.Request) {
		testMethod(t, r, "GET")
		fmt.Fprint(w, `{"id":1}`)
	})

	ctx := context.Background()
	event, _, err := client.Issues.GetEvent(ctx, "o", "r", 1)
	if err != nil {
		t.Errorf("Issues.GetEvent returned error: %v", err)
	}

	want := &IssueEvent{ID: Int64(1)}
	if !cmp.Equal(event, want) {
		t.Errorf("Issues.GetEvent returned %+v, want %+v", event, want)
	}

	const methodName = "GetEvent"
	testBadOptions(t, methodName, func() (err error) {
		_, _, err = client.Issues.GetEvent(ctx, "\n", "\n", -1)
		return err
	})

	testNewRequestAndDoFailure(t, methodName, client, func() (*Response, error) {
		got, resp, err := client.Issues.GetEvent(ctx, "o", "r", 1)
		if got != nil {
			t.Errorf("testNewRequestAndDoFailure %v = %#v, want nil", methodName, got)
		}
		return resp, err
	})
}

func TestRename_Marshal(t *testing.T) {
	testJSONMarshal(t, &Rename{}, "{}")

	u := &Rename{
		From: String("from"),
		To:   String("to"),
	}

	want := `{
		"from":"from",
		"to":"to"
	}`

	testJSONMarshal(t, u, want)
}

func TestDismissedReview_Marshal(t *testing.T) {
	testJSONMarshal(t, &DismissedReview{}, "{}")

	u := &DismissedReview{
		State:             String("state"),
		ReviewID:          Int64(1),
		DismissalMessage:  String("dm"),
		DismissalCommitID: String("dcid"),
	}

	want := `{
		"state":"state",
		"review_id":1,
		"dismissal_message":"dm",
		"dismissal_commit_id":"dcid"
	}`

	testJSONMarshal(t, u, want)
}

func TestIssueEvent_Marshal(t *testing.T) {
	testJSONMarshal(t, &IssueEvent{}, "{}")

	u := &IssueEvent{
		ID:  Int64(1),
		URL: String("url"),
		Actor: &User{
			Login:           String("l"),
			ID:              Int64(1),
			URL:             String("u"),
			AvatarURL:       String("a"),
			GravatarID:      String("g"),
			Name:            String("n"),
			Company:         String("c"),
			Blog:            String("b"),
			Location:        String("l"),
			Email:           String("e"),
			Hireable:        Bool(true),
			Bio:             String("b"),
			TwitterUsername: String("t"),
			PublicRepos:     Int(1),
			Followers:       Int(1),
			Following:       Int(1),
			CreatedAt:       &Timestamp{referenceTime},
			SuspendedAt:     &Timestamp{referenceTime},
		},
		Event:     String("event"),
		CreatedAt: &Timestamp{referenceTime},
		Issue:     &Issue{ID: Int64(1)},
		Assignee: &User{
			Login:           String("l"),
			ID:              Int64(1),
			URL:             String("u"),
			AvatarURL:       String("a"),
			GravatarID:      String("g"),
			Name:            String("n"),
			Company:         String("c"),
			Blog:            String("b"),
			Location:        String("l"),
			Email:           String("e"),
			Hireable:        Bool(true),
			Bio:             String("b"),
			TwitterUsername: String("t"),
			PublicRepos:     Int(1),
			Followers:       Int(1),
			Following:       Int(1),
			CreatedAt:       &Timestamp{referenceTime},
			SuspendedAt:     &Timestamp{referenceTime},
		},
		Assigner: &User{
			Login:           String("l"),
			ID:              Int64(1),
			URL:             String("u"),
			AvatarURL:       String("a"),
			GravatarID:      String("g"),
			Name:            String("n"),
			Company:         String("c"),
			Blog:            String("b"),
			Location:        String("l"),
			Email:           String("e"),
			Hireable:        Bool(true),
			Bio:             String("b"),
			TwitterUsername: String("t"),
			PublicRepos:     Int(1),
			Followers:       Int(1),
			Following:       Int(1),
			CreatedAt:       &Timestamp{referenceTime},
			SuspendedAt:     &Timestamp{referenceTime},
		},
		CommitID:  String("cid"),
		Milestone: &Milestone{ID: Int64(1)},
		Label:     &Label{ID: Int64(1)},
		Rename: &Rename{
			From: String("from"),
			To:   String("to"),
		},
		LockReason:  String("lr"),
		ProjectCard: &ProjectCard{ID: Int64(1)},
		DismissedReview: &DismissedReview{
			State:             String("state"),
			ReviewID:          Int64(1),
			DismissalMessage:  String("dm"),
			DismissalCommitID: String("dcid"),
		},
		RequestedReviewer: &User{
			Login:           String("l"),
			ID:              Int64(1),
			URL:             String("u"),
			AvatarURL:       String("a"),
			GravatarID:      String("g"),
			Name:            String("n"),
			Company:         String("c"),
			Blog:            String("b"),
			Location:        String("l"),
			Email:           String("e"),
			Hireable:        Bool(true),
			Bio:             String("b"),
			TwitterUsername: String("t"),
			PublicRepos:     Int(1),
			Followers:       Int(1),
			Following:       Int(1),
			CreatedAt:       &Timestamp{referenceTime},
			SuspendedAt:     &Timestamp{referenceTime},
		},
		RequestedTeam: &Team{
			ID:              Int64(1),
			NodeID:          String("n"),
			Name:            String("n"),
			Description:     String("d"),
			URL:             String("u"),
			Slug:            String("s"),
			Permission:      String("p"),
			Privacy:         String("p"),
			MembersCount:    Int(1),
			ReposCount:      Int(1),
			MembersURL:      String("m"),
			RepositoriesURL: String("r"),
			Organization: &Organization{
				Login:     String("l"),
				ID:        Int64(1),
				NodeID:    String("n"),
				AvatarURL: String("a"),
				HTMLURL:   String("h"),
				Name:      String("n"),
				Company:   String("c"),
				Blog:      String("b"),
				Location:  String("l"),
				Email:     String("e"),
			},
			Parent: &Team{
				ID:           Int64(1),
				NodeID:       String("n"),
				Name:         String("n"),
				Description:  String("d"),
				URL:          String("u"),
				Slug:         String("s"),
				Permission:   String("p"),
				Privacy:      String("p"),
				MembersCount: Int(1),
				ReposCount:   Int(1),
			},
			LDAPDN: String("l"),
		},
		PerformedViaGithubApp: &App{
			ID:     Int64(1),
			NodeID: String("n"),
			Owner: &User{
				Login:     String("l"),
				ID:        Int64(1),
				NodeID:    String("n"),
				URL:       String("u"),
				ReposURL:  String("r"),
				EventsURL: String("e"),
				AvatarURL: String("a"),
			},
			Name:        String("n"),
			Description: String("d"),
			HTMLURL:     String("h"),
			ExternalURL: String("u"),
		},
		ReviewRequester: &User{
			Login:           String("l"),
			ID:              Int64(1),
			URL:             String("u"),
			AvatarURL:       String("a"),
			GravatarID:      String("g"),
			Name:            String("n"),
			Company:         String("c"),
			Blog:            String("b"),
			Location:        String("l"),
			Email:           String("e"),
			Hireable:        Bool(true),
			Bio:             String("b"),
			TwitterUsername: String("t"),
			PublicRepos:     Int(1),
			Followers:       Int(1),
			Following:       Int(1),
			CreatedAt:       &Timestamp{referenceTime},
			SuspendedAt:     &Timestamp{referenceTime},
		},
	}

	want := `{
		"id":1,
		"url":"url",
		"actor":{
			"login":"l",
			"id":1,
			"avatar_url":"a",
			"gravatar_id":"g",
			"name":"n",
			"company":"c",
			"blog":"b",
			"location":"l",
			"email":"e",
			"hireable":true,
			"bio":"b",
			"twitter_username":"t",
			"public_repos":1,
			"followers":1,
			"following":1,
			"created_at":` + referenceTimeStr + `,
			"suspended_at":` + referenceTimeStr + `,
			"url":"u"
		},
		"event":"event",
		"created_at":` + referenceTimeStr + `,
		"issue":{
			"id":1
		},
		"assignee":{
			"login":"l",
			"id":1,
			"avatar_url":"a",
			"gravatar_id":"g",
			"name":"n",
			"company":"c",
			"blog":"b",
			"location":"l",
			"email":"e",
			"hireable":true,
			"bio":"b",
			"twitter_username":"t",
			"public_repos":1,
			"followers":1,
			"following":1,
			"created_at":` + referenceTimeStr + `,
			"suspended_at":` + referenceTimeStr + `,
			"url":"u"
		},
		"assigner":{
			"login":"l",
			"id":1,
			"avatar_url":"a",
			"gravatar_id":"g",
			"name":"n",
			"company":"c",
			"blog":"b",
			"location":"l",
			"email":"e",
			"hireable":true,
			"bio":"b",
			"twitter_username":"t",
			"public_repos":1,
			"followers":1,
			"following":1,
			"created_at":` + referenceTimeStr + `,
			"suspended_at":` + referenceTimeStr + `,
			"url":"u"
		},
		"commit_id":"cid",
		"milestone":{
			"id":1
		},
		"label":{
			"id":1
		},
		"rename":{
			"from":"from",
			"to":"to"
		},
		"lock_reason":"lr",
		"project_card":{
			"id":1
		},
		"dismissed_review":{
			"state":"state",
			"review_id":1,
			"dismissal_message":"dm",
			"dismissal_commit_id":"dcid"
		},
		"requested_reviewer":{
			"login":"l",
			"id":1,
			"avatar_url":"a",
			"gravatar_id":"g",
			"name":"n",
			"company":"c",
			"blog":"b",
			"location":"l",
			"email":"e",
			"hireable":true,
			"bio":"b",
			"twitter_username":"t",
			"public_repos":1,
			"followers":1,
			"following":1,
			"created_at":` + referenceTimeStr + `,
			"suspended_at":` + referenceTimeStr + `,
			"url":"u"
		},
<<<<<<< HEAD
		"review_requester":{
			"login":"l",
			"id":1,
			"avatar_url":"a",
			"gravatar_id":"g",
			"name":"n",
			"company":"c",
			"blog":"b",
			"location":"l",
			"email":"e",
			"hireable":true,
			"bio":"b",
			"twitter_username":"t",
			"public_repos":1,
			"followers":1,
			"following":1,
			"created_at":` + referenceTimeStr + `,
			"suspended_at":` + referenceTimeStr + `,
			"url":"u"
=======
		"requested_team": {
			"id": 1,
			"node_id": "n",
			"name": "n",
			"description": "d",
			"url": "u",
			"slug": "s",
			"permission": "p",
			"privacy": "p",
			"members_count": 1,
			"repos_count": 1,
			"members_url": "m",
			"repositories_url": "r",
			"organization": {
				"login": "l",
				"id": 1,
				"node_id": "n",
				"avatar_url": "a",
				"html_url": "h",
				"name": "n",
				"company": "c",
				"blog": "b",
				"location": "l",
				"email": "e"
			},
			"parent": {
				"id": 1,
				"node_id": "n",
				"name": "n",
				"description": "d",
				"url": "u",
				"slug": "s",
				"permission": "p",
				"privacy": "p",
				"members_count": 1,
				"repos_count": 1
			},
			"ldap_dn": "l"
		},
		"performed_via_github_app": {
			"id": 1,
			"node_id": "n",
			"owner": {
				"login": "l",
				"id": 1,
				"node_id": "n",
				"url": "u",
				"repos_url": "r",
				"events_url": "e",
				"avatar_url": "a"
			},
			"name": "n",
			"description": "d",
			"html_url": "h",
			"external_url": "u"
		},
		"review_requester": {
			"login": "l",
			"id": 1,
			"avatar_url": "a",
			"gravatar_id": "g",
			"name": "n",
			"company": "c",
			"blog": "b",
			"location": "l",
			"email": "e",
			"hireable": true,
			"bio": "b",
			"twitter_username": "t",
			"public_repos": 1,
			"followers": 1,
			"following": 1,
			"created_at": ` + referenceTimeStr + `,
			"suspended_at": ` + referenceTimeStr + `,
			"url": "u"
>>>>>>> 77b5b3d9
		}
	}`

	testJSONMarshal(t, u, want)
}<|MERGE_RESOLUTION|>--- conflicted
+++ resolved
@@ -457,7 +457,45 @@
 			"suspended_at":` + referenceTimeStr + `,
 			"url":"u"
 		},
-<<<<<<< HEAD
+		"requested_team":{
+			"id":1,
+			"node_id":"n",
+			"name":"n",
+			"description":"d",
+			"url":"u",
+			"slug":"s",
+			"permission":"p",
+			"privacy":"p",
+			"members_count":1,
+			"repos_count":1,
+			"organization":{
+				"login":"l",
+				"id":1,
+				"node_id":"n",
+				"avatar_url":"a",
+				"html_url":"h",
+				"name":"n",
+				"company":"c",
+				"blog":"b",
+				"location":"l",
+				"email":"e"
+			},
+			"members_url":"m",
+			"repositories_url":"r",
+			"parent":{
+				"id":1,
+				"node_id":"n",
+				"name":"n",
+				"description":"d",
+				"url":"u",
+				"slug":"s",
+				"permission":"p",
+				"privacy":"p",
+				"members_count":1,
+				"repos_count":1
+			},
+			"ldap_dn":"l"
+		},
 		"review_requester":{
 			"login":"l",
 			"id":1,
@@ -477,83 +515,23 @@
 			"created_at":` + referenceTimeStr + `,
 			"suspended_at":` + referenceTimeStr + `,
 			"url":"u"
-=======
-		"requested_team": {
-			"id": 1,
-			"node_id": "n",
-			"name": "n",
-			"description": "d",
-			"url": "u",
-			"slug": "s",
-			"permission": "p",
-			"privacy": "p",
-			"members_count": 1,
-			"repos_count": 1,
-			"members_url": "m",
-			"repositories_url": "r",
-			"organization": {
-				"login": "l",
-				"id": 1,
-				"node_id": "n",
-				"avatar_url": "a",
-				"html_url": "h",
-				"name": "n",
-				"company": "c",
-				"blog": "b",
-				"location": "l",
-				"email": "e"
+		},
+		"performed_via_github_app":{
+			"id":1,
+			"node_id":"n",
+			"owner":{
+				"login":"l",
+				"id":1,
+				"node_id":"n",
+				"avatar_url":"a",
+				"url":"u",
+				"events_url":"e",
+				"repos_url":"r"
 			},
-			"parent": {
-				"id": 1,
-				"node_id": "n",
-				"name": "n",
-				"description": "d",
-				"url": "u",
-				"slug": "s",
-				"permission": "p",
-				"privacy": "p",
-				"members_count": 1,
-				"repos_count": 1
-			},
-			"ldap_dn": "l"
-		},
-		"performed_via_github_app": {
-			"id": 1,
-			"node_id": "n",
-			"owner": {
-				"login": "l",
-				"id": 1,
-				"node_id": "n",
-				"url": "u",
-				"repos_url": "r",
-				"events_url": "e",
-				"avatar_url": "a"
-			},
-			"name": "n",
-			"description": "d",
-			"html_url": "h",
-			"external_url": "u"
-		},
-		"review_requester": {
-			"login": "l",
-			"id": 1,
-			"avatar_url": "a",
-			"gravatar_id": "g",
-			"name": "n",
-			"company": "c",
-			"blog": "b",
-			"location": "l",
-			"email": "e",
-			"hireable": true,
-			"bio": "b",
-			"twitter_username": "t",
-			"public_repos": 1,
-			"followers": 1,
-			"following": 1,
-			"created_at": ` + referenceTimeStr + `,
-			"suspended_at": ` + referenceTimeStr + `,
-			"url": "u"
->>>>>>> 77b5b3d9
+			"name":"n",
+			"description":"d",
+			"external_url":"u",
+			"html_url":"h"
 		}
 	}`
 
