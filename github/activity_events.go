--- conflicted
+++ resolved
@@ -10,127 +10,6 @@
 	"fmt"
 )
 
-<<<<<<< HEAD
-// Event represents a GitHub event.
-type Event struct {
-	Type       *string          `json:"type,omitempty"`
-	Public     *bool            `json:"public,omitempty"`
-	RawPayload *json.RawMessage `json:"payload,omitempty"`
-	Repo       *Repository      `json:"repo,omitempty"`
-	Actor      *User            `json:"actor,omitempty"`
-	Org        *Organization    `json:"org,omitempty"`
-	CreatedAt  *time.Time       `json:"created_at,omitempty"`
-	ID         *string          `json:"id,omitempty"`
-}
-
-func (e Event) String() string {
-	return Stringify(e)
-}
-
-// ParsePayload parses the event payload. For recognized event types,
-// a value of the corresponding struct type will be returned.
-//
-// Keep the event names of this switch statement in lexicographical
-// sorted order.
-func (e *Event) ParsePayload() (payload interface{}, err error) {
-	switch *e.Type {
-	case "AppAuthorizationEvent":
-		payload = &AppAuthorizationEvent{}
-	case "CheckRunEvent":
-		payload = &CheckRunEvent{}
-	case "CheckSuiteEvent":
-		payload = &CheckSuiteEvent{}
-	case "CommitCommentEvent":
-		payload = &CommitCommentEvent{}
-	case "CreateEvent":
-		payload = &CreateEvent{}
-	case "DeleteEvent":
-		payload = &DeleteEvent{}
-	case "DeploymentEvent":
-		payload = &DeploymentEvent{}
-	case "DeploymentStatusEvent":
-		payload = &DeploymentStatusEvent{}
-	case "ForkEvent":
-		payload = &ForkEvent{}
-	case "GollumEvent":
-		payload = &GollumEvent{}
-	case "InstallationEvent":
-		payload = &InstallationEvent{}
-	case "InstallationRepositoriesEvent":
-		payload = &InstallationRepositoriesEvent{}
-	case "IssueCommentEvent":
-		payload = &IssueCommentEvent{}
-	case "IssuesEvent":
-		payload = &IssuesEvent{}
-	case "LabelEvent":
-		payload = &LabelEvent{}
-	case "MarketplacePurchaseEvent":
-		payload = &MarketplacePurchaseEvent{}
-	case "MemberEvent":
-		payload = &MemberEvent{}
-	case "MembershipEvent":
-		payload = &MembershipEvent{}
-	case "MilestoneEvent":
-		payload = &MilestoneEvent{}
-	case "OrganizationEvent":
-		payload = &OrganizationEvent{}
-	case "OrgBlockEvent":
-		payload = &OrgBlockEvent{}
-	case "PageBuildEvent":
-		payload = &PageBuildEvent{}
-	case "PingEvent":
-		payload = &PingEvent{}
-	case "ProjectEvent":
-		payload = &ProjectEvent{}
-	case "ProjectCardEvent":
-		payload = &ProjectCardEvent{}
-	case "ProjectColumnEvent":
-		payload = &ProjectColumnEvent{}
-	case "PublicEvent":
-		payload = &PublicEvent{}
-	case "PullRequestEvent":
-		payload = &PullRequestEvent{}
-	case "PullRequestReviewEvent":
-		payload = &PullRequestReviewEvent{}
-	case "PullRequestReviewCommentEvent":
-		payload = &PullRequestReviewCommentEvent{}
-	case "PushEvent":
-		payload = &PushEvent{}
-	case "ReleaseEvent":
-		payload = &ReleaseEvent{}
-	case "RepositoryEvent":
-		payload = &RepositoryEvent{}
-	case "RepositoryVulnerabilityAlertEvent":
-		payload = &RepositoryVulnerabilityAlertEvent{}
-	case "StatusEvent":
-		payload = &StatusEvent{}
-	case "TeamEvent":
-		payload = &TeamEvent{}
-	case "TeamAddEvent":
-		payload = &TeamAddEvent{}
-	case "WatchEvent":
-		payload = &WatchEvent{}
-	}
-	err = json.Unmarshal(*e.RawPayload, &payload)
-	return payload, err
-}
-
-// Payload returns the parsed event payload. For recognized event types,
-// a value of the corresponding struct type will be returned.
-//
-// Deprecated: Use ParsePayload instead, which returns an error
-// rather than panics if JSON unmarshaling raw payload fails.
-func (e *Event) Payload() (payload interface{}) {
-	var err error
-	payload, err = e.ParsePayload()
-	if err != nil {
-		panic(err)
-	}
-	return payload
-}
-
-=======
->>>>>>> f9794a89
 // ListEvents drinks from the firehose of all public events across GitHub.
 //
 // GitHub API docs: https://developer.github.com/v3/activity/events/#list-public-events
