--- conflicted
+++ resolved
@@ -230,15 +230,10 @@
 
 	mux.HandleFunc("/projects/columns/1/cards", func(w http.ResponseWriter, r *http.Request) {
 		testMethod(t, r, "GET")
-<<<<<<< HEAD
-		testHeader(t, r, "Accept", mediaTypeProjectsPreview)
-		testFormValues(t, r, values{"page": "2"})
-=======
-		testHeader(t, r, "Accept", strings.Join(acceptHeaders, ", "))
+		testHeader(t, r, "Accept", mediaTypeProjectsPreview)
 		testFormValues(t, r, values{
 			"archived_state": "all",
 			"page":           "2"})
->>>>>>> 4430a04b
 		fmt.Fprint(w, `[{"id":1}]`)
 	})
 
