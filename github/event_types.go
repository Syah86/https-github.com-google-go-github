// Copyright 2016 The go-github AUTHORS. All rights reserved.
//
// Use of this source code is governed by a BSD-style
// license that can be found in the LICENSE file.

// These event types are shared between the Events API and used as Webhook payloads.

package github

// CommitCommentEvent is triggered when a commit comment is created.
// The Webhook event name is "commit_comment".
//
// GitHub API docs: https://developer.github.com/v3/activity/events/types/#commitcommentevent
type CommitCommentEvent struct {
	Comment *RepositoryComment `json:"comment,omitempty"`

	// The following fields are only populated by Webhook events.
	Action       *string       `json:"action,omitempty"`
	Repo         *Repository   `json:"repository,omitempty"`
	Sender       *User         `json:"sender,omitempty"`
	Installation *Installation `json:"installation,omitempty"`
}

// CreateEvent represents a created repository, branch, or tag.
// The Webhook event name is "create".
//
// Note: webhooks will not receive this event for created repositories.
// Additionally, webhooks will not receive this event for tags if more
// than three tags are pushed at once.
//
// GitHub API docs: https://developer.github.com/v3/activity/events/types/#createevent
type CreateEvent struct {
	Ref *string `json:"ref,omitempty"`
	// RefType is the object that was created. Possible values are: "repository", "branch", "tag".
	RefType      *string `json:"ref_type,omitempty"`
	MasterBranch *string `json:"master_branch,omitempty"`
	Description  *string `json:"description,omitempty"`

	// The following fields are only populated by Webhook events.
	PusherType   *string       `json:"pusher_type,omitempty"`
	Repo         *Repository   `json:"repository,omitempty"`
	Sender       *User         `json:"sender,omitempty"`
	Installation *Installation `json:"installation,omitempty"`
}

// DeleteEvent represents a deleted branch or tag.
// The Webhook event name is "delete".
//
// Note: webhooks will not receive this event for tags if more than three tags
// are deleted at once.
//
// GitHub API docs: https://developer.github.com/v3/activity/events/types/#deleteevent
type DeleteEvent struct {
	Ref *string `json:"ref,omitempty"`
	// RefType is the object that was deleted. Possible values are: "branch", "tag".
	RefType *string `json:"ref_type,omitempty"`

	// The following fields are only populated by Webhook events.
	PusherType   *string       `json:"pusher_type,omitempty"`
	Repo         *Repository   `json:"repository,omitempty"`
	Sender       *User         `json:"sender,omitempty"`
	Installation *Installation `json:"installation,omitempty"`
}

// DeploymentEvent represents a deployment.
// The Webhook event name is "deployment".
//
// Events of this type are not visible in timelines, they are only used to trigger hooks.
//
// GitHub API docs: https://developer.github.com/v3/activity/events/types/#deploymentevent
type DeploymentEvent struct {
	Deployment *Deployment `json:"deployment,omitempty"`
	Repo       *Repository `json:"repository,omitempty"`

	// The following fields are only populated by Webhook events.
	Sender       *User         `json:"sender,omitempty"`
	Installation *Installation `json:"installation,omitempty"`
}

// DeploymentStatusEvent represents a deployment status.
// The Webhook event name is "deployment_status".
//
// Events of this type are not visible in timelines, they are only used to trigger hooks.
//
// GitHub API docs: https://developer.github.com/v3/activity/events/types/#deploymentstatusevent
type DeploymentStatusEvent struct {
	Deployment       *Deployment       `json:"deployment,omitempty"`
	DeploymentStatus *DeploymentStatus `json:"deployment_status,omitempty"`
	Repo             *Repository       `json:"repository,omitempty"`

	// The following fields are only populated by Webhook events.
	Sender       *User         `json:"sender,omitempty"`
	Installation *Installation `json:"installation,omitempty"`
}

// ForkEvent is triggered when a user forks a repository.
// The Webhook event name is "fork".
//
// GitHub API docs: https://developer.github.com/v3/activity/events/types/#forkevent
type ForkEvent struct {
	// Forkee is the created repository.
	Forkee *Repository `json:"forkee,omitempty"`

	// The following fields are only populated by Webhook events.
	Repo         *Repository   `json:"repository,omitempty"`
	Sender       *User         `json:"sender,omitempty"`
	Installation *Installation `json:"installation,omitempty"`
}

// Page represents a single Wiki page.
type Page struct {
	PageName *string `json:"page_name,omitempty"`
	Title    *string `json:"title,omitempty"`
	Summary  *string `json:"summary,omitempty"`
	Action   *string `json:"action,omitempty"`
	SHA      *string `json:"sha,omitempty"`
	HTMLURL  *string `json:"html_url,omitempty"`
}

// GollumEvent is triggered when a Wiki page is created or updated.
// The Webhook event name is "gollum".
//
// GitHub API docs: https://developer.github.com/v3/activity/events/types/#gollumevent
type GollumEvent struct {
	Pages []*Page `json:"pages,omitempty"`

	// The following fields are only populated by Webhook events.
	Repo         *Repository   `json:"repository,omitempty"`
	Sender       *User         `json:"sender,omitempty"`
	Installation *Installation `json:"installation,omitempty"`
}

// EditChange represents the changes when an issue, pull request, or comment has
// been edited.
type EditChange struct {
	Title *struct {
		From *string `json:"from,omitempty"`
	} `json:"title,omitempty"`
	Body *struct {
		From *string `json:"from,omitempty"`
	} `json:"body,omitempty"`
}

// ProjectChange represents the changes when a project has been edited.
type ProjectChange struct {
	Name *struct {
		From *string `json:"from,omitempty"`
	} `json:"name,omitempty"`
	Body *struct {
		From *string `json:"from,omitempty"`
	} `json:"body,omitempty"`
}

// ProjectCardChange represents the changes when a project card has been edited.
type ProjectCardChange struct {
	Note *struct {
		From *string `json:"from,omitempty"`
	} `json:"note,omitempty"`
}

// ProjectColumnChange represents the changes when a project column has been edited.
type ProjectColumnChange struct {
	Name *struct {
		From *string `json:"from,omitempty"`
	} `json:"name,omitempty"`
}

// TeamChange represents the changes when a team has been edited.
type TeamChange struct {
	Description *struct {
		From *string `json:"from,omitempty"`
	} `json:"description,omitempty"`
	Name *struct {
		From *string `json:"from,omitempty"`
	} `json:"name,omitempty"`
	Privacy *struct {
		From *string `json:"from,omitempty"`
	} `json:"privacy,omitempty"`
	Repository *struct {
		Permissions *struct {
			From *struct {
				Admin *bool `json:"admin,omitempty"`
				Pull  *bool `json:"pull,omitempty"`
				Push  *bool `json:"push,omitempty"`
			} `json:"from,omitempty"`
		} `json:"permissions,omitempty"`
	} `json:"repository,omitempty"`
}

// InstallationEvent is triggered when a GitHub App has been installed or uninstalled.
// The Webhook event name is "installation".
//
// GitHub API docs: https://developer.github.com/v3/activity/events/types/#installationevent
type InstallationEvent struct {
	// The action that was performed. Can be either "created" or "deleted".
	Action       *string       `json:"action,omitempty"`
	Sender       *User         `json:"sender,omitempty"`
	Installation *Installation `json:"installation,omitempty"`
}

// InstallationRepositoriesEvent is triggered when a repository is added or
// removed from an installation. The Webhook event name is "installation_repositories".
//
// GitHub API docs: https://developer.github.com/v3/activity/events/types/#installationrepositoriesevent
type InstallationRepositoriesEvent struct {
	// The action that was performed. Can be either "added" or "removed".
	Action              *string       `json:"action,omitempty"`
	RepositoriesAdded   []*Repository `json:"repositories_added,omitempty"`
	RepositoriesRemoved []*Repository `json:"repositories_removed,omitempty"`
	RepositorySelection *string       `json:"repository_selection,omitempty"`
	Sender              *User         `json:"sender,omitempty"`
	Installation        *Installation `json:"installation,omitempty"`
}

// IssueCommentEvent is triggered when an issue comment is created on an issue
// or pull request.
// The Webhook event name is "issue_comment".
//
// GitHub API docs: https://developer.github.com/v3/activity/events/types/#issuecommentevent
type IssueCommentEvent struct {
	// Action is the action that was performed on the comment.
	// Possible values are: "created", "edited", "deleted".
	Action  *string       `json:"action,omitempty"`
	Issue   *Issue        `json:"issue,omitempty"`
	Comment *IssueComment `json:"comment,omitempty"`

	// The following fields are only populated by Webhook events.
	Changes      *EditChange   `json:"changes,omitempty"`
	Repo         *Repository   `json:"repository,omitempty"`
	Sender       *User         `json:"sender,omitempty"`
	Installation *Installation `json:"installation,omitempty"`
}

// IssuesEvent is triggered when an issue is assigned, unassigned, labeled,
// unlabeled, opened, closed, or reopened.
// The Webhook event name is "issues".
//
// GitHub API docs: https://developer.github.com/v3/activity/events/types/#issuesevent
type IssuesEvent struct {
	// Action is the action that was performed. Possible values are: "assigned",
	// "unassigned", "labeled", "unlabeled", "opened", "closed", "reopened", "edited".
	Action   *string `json:"action,omitempty"`
	Issue    *Issue  `json:"issue,omitempty"`
	Assignee *User   `json:"assignee,omitempty"`
	Label    *Label  `json:"label,omitempty"`

	// The following fields are only populated by Webhook events.
	Changes      *EditChange   `json:"changes,omitempty"`
	Repo         *Repository   `json:"repository,omitempty"`
	Sender       *User         `json:"sender,omitempty"`
	Installation *Installation `json:"installation,omitempty"`
}

// LabelEvent is triggered when a repository's label is created, edited, or deleted.
// The Webhook event name is "label"
//
// GitHub API docs: https://developer.github.com/v3/activity/events/types/#labelevent
type LabelEvent struct {
	// Action is the action that was performed. Possible values are:
	// "created", "edited", "deleted"
	Action *string `json:"action,omitempty"`
	Label  *Label  `json:"label,omitempty"`

	// The following fields are only populated by Webhook events.
	Changes      *EditChange   `json:"changes,omitempty"`
	Repo         *Repository   `json:"repository,omitempty"`
	Org          *Organization `json:"organization,omitempty"`
	Installation *Installation `json:"installation,omitempty"`
}

// MemberEvent is triggered when a user is added as a collaborator to a repository.
// The Webhook event name is "member".
//
// GitHub API docs: https://developer.github.com/v3/activity/events/types/#memberevent
type MemberEvent struct {
	// Action is the action that was performed. Possible value is: "added".
	Action *string `json:"action,omitempty"`
	Member *User   `json:"member,omitempty"`

	// The following fields are only populated by Webhook events.
	Repo         *Repository   `json:"repository,omitempty"`
	Sender       *User         `json:"sender,omitempty"`
	Installation *Installation `json:"installation,omitempty"`
}

// MembershipEvent is triggered when a user is added or removed from a team.
// The Webhook event name is "membership".
//
// Events of this type are not visible in timelines, they are only used to
// trigger organization webhooks.
//
// GitHub API docs: https://developer.github.com/v3/activity/events/types/#membershipevent
type MembershipEvent struct {
	// Action is the action that was performed. Possible values are: "added", "removed".
	Action *string `json:"action,omitempty"`
	// Scope is the scope of the membership. Possible value is: "team".
	Scope  *string `json:"scope,omitempty"`
	Member *User   `json:"member,omitempty"`
	Team   *Team   `json:"team,omitempty"`

	// The following fields are only populated by Webhook events.
	Org          *Organization `json:"organization,omitempty"`
	Sender       *User         `json:"sender,omitempty"`
	Installation *Installation `json:"installation,omitempty"`
}

// MilestoneEvent is triggered when a milestone is created, closed, opened, edited, or deleted.
// The Webhook event name is "milestone".
//
// GitHub API docs: https://developer.github.com/v3/activity/events/types/#milestoneevent
type MilestoneEvent struct {
	// Action is the action that was performed. Possible values are:
	// "created", "closed", "opened", "edited", "deleted"
	Action    *string    `json:"action,omitempty"`
	Milestone *Milestone `json:"milestone,omitempty"`

	// The following fields are only populated by Webhook events.
	Changes      *EditChange   `json:"changes,omitempty"`
	Repo         *Repository   `json:"repository,omitempty"`
	Sender       *User         `json:"sender,omitempty"`
	Org          *Organization `json:"organization,omitempty"`
	Installation *Installation `json:"installation,omitempty"`
}

// OrganizationEvent is triggered when a user is added, removed, or invited to an organization.
// Events of this type are not visible in timelines. These events are only used to trigger organization hooks.
// Webhook event name is "organization".
//
// GitHub API docs: https://developer.github.com/v3/activity/events/types/#organizationevent
type OrganizationEvent struct {
	// Action is the action that was performed.
	// Can be one of "member_added", "member_removed", or "member_invited".
	Action *string `json:"action,omitempty"`

	// Invitaion is the invitation for the user or email if the action is "member_invited".
	Invitation *Invitation `json:"invitation,omitempty"`

	// Membership is the membership between the user and the organization.
	// Not present when the action is "member_invited".
	Membership *Membership `json:"membership,omitempty"`

	Organization *Organization `json:"organization,omitempty"`
	Sender       *User         `json:"sender,omitempty"`
	Installation *Installation `json:"installation,omitempty"`
}

// OrgBlockEvent is triggered when an organization blocks or unblocks a user.
// The Webhook event name is "org_block".
//
// GitHub API docs: https://developer.github.com/v3/activity/events/types/#orgblockevent
type OrgBlockEvent struct {
	// Action is the action that was performed.
	// Can be "blocked" or "unblocked".
	Action       *string       `json:"action,omitempty"`
	BlockedUser  *User         `json:"blocked_user,omitempty"`
	Organization *Organization `json:"organization,omitempty"`
	Sender       *User         `json:"sender,omitempty"`

	// The following fields are only populated by Webhook events.
	Installation *Installation `json:"installation,omitempty"`
}

// PageBuildEvent represents an attempted build of a GitHub Pages site, whether
// successful or not.
// The Webhook event name is "page_build".
//
// This event is triggered on push to a GitHub Pages enabled branch (gh-pages
// for project pages, master for user and organization pages).
//
// Events of this type are not visible in timelines, they are only used to trigger hooks.
//
// GitHub API docs: https://developer.github.com/v3/activity/events/types/#pagebuildevent
type PageBuildEvent struct {
	Build *PagesBuild `json:"build,omitempty"`

	// The following fields are only populated by Webhook events.
	ID           *int          `json:"id,omitempty"`
	Repo         *Repository   `json:"repository,omitempty"`
	Sender       *User         `json:"sender,omitempty"`
	Installation *Installation `json:"installation,omitempty"`
}

// PingEvent is triggered when a Webhook is added to GitHub.
//
// GitHub API docs: https://developer.github.com/webhooks/#ping-event
type PingEvent struct {
	// Random string of GitHub zen.
	Zen *string `json:"zen,omitempty"`
	// The ID of the webhook that triggered the ping.
	HookID *int `json:"hook_id,omitempty"`
	// The webhook configuration.
	Hook         *Hook         `json:"hook,omitempty"`
	Installation *Installation `json:"installation,omitempty"`
}

// ProjectEvent is triggered when project is created, modified or deleted.
// The webhook event name is "project".
//
// GitHub API docs: https://developer.github.com/v3/activity/events/types/#projectevent
type ProjectEvent struct {
	Action  *string        `json:"action,omitempty"`
	Changes *ProjectChange `json:"changes,omitempty"`
	Project *Project       `json:"project,omitempty"`

	// The following fields are only populated by Webhook events.
	Repo         *Repository   `json:"repository,omitempty"`
	Org          *Organization `json:"organization,omitempty"`
	Sender       *User         `json:"sender,omitempty"`
	Installation *Installation `json:"installation,omitempty"`
}

// ProjectCardEvent is triggered when a project card is created, updated, moved, converted to an issue, or deleted.
// The webhook event name is "project_card".
//
// GitHub API docs: https://developer.github.com/v3/activity/events/types/#projectcardevent
type ProjectCardEvent struct {
	Action      *string            `json:"action,omitempty"`
	Changes     *ProjectCardChange `json:"changes,omitempty"`
	AfterID     *int               `json:"after_id,omitempty"`
	ProjectCard *ProjectCard       `json:"project_card,omitempty"`

	// The following fields are only populated by Webhook events.
	Repo         *Repository   `json:"repository,omitempty"`
	Org          *Organization `json:"organization,omitempty"`
	Sender       *User         `json:"sender,omitempty"`
	Installation *Installation `json:"installation,omitempty"`
}

// ProjectColumnEvent is triggered when a project column is created, updated, moved, or deleted.
// The webhook event name is "project_column".
//
// GitHub API docs: https://developer.github.com/v3/activity/events/types/#projectcolumnevent
type ProjectColumnEvent struct {
	Action        *string              `json:"action,omitempty"`
	Changes       *ProjectColumnChange `json:"changes,omitempty"`
	AfterID       *int                 `json:"after_id,omitempty"`
	ProjectColumn *ProjectColumn       `json:"project_column,omitempty"`

	// The following fields are only populated by Webhook events.
	Repo         *Repository   `json:"repository,omitempty"`
	Org          *Organization `json:"organization,omitempty"`
	Sender       *User         `json:"sender,omitempty"`
	Installation *Installation `json:"installation,omitempty"`
}

// PublicEvent is triggered when a private repository is open sourced.
// According to GitHub: "Without a doubt: the best GitHub event."
// The Webhook event name is "public".
//
// GitHub API docs: https://developer.github.com/v3/activity/events/types/#publicevent
type PublicEvent struct {
	// The following fields are only populated by Webhook events.
	Repo         *Repository   `json:"repository,omitempty"`
	Sender       *User         `json:"sender,omitempty"`
	Installation *Installation `json:"installation,omitempty"`
}

// PullRequestEvent is triggered when a pull request is assigned, unassigned,
// labeled, unlabeled, opened, closed, reopened, or synchronized.
// The Webhook event name is "pull_request".
//
// GitHub API docs: https://developer.github.com/v3/activity/events/types/#pullrequestevent
type PullRequestEvent struct {
	// Action is the action that was performed. Possible values are: "assigned",
	// "unassigned", "labeled", "unlabeled", "opened", "closed", or "reopened",
	// "synchronize", "edited". If the action is "closed" and the merged key is false,
	// the pull request was closed with unmerged commits. If the action is "closed"
	// and the merged key is true, the pull request was merged.
	Action      *string      `json:"action,omitempty"`
	Number      *int         `json:"number,omitempty"`
	PullRequest *PullRequest `json:"pull_request,omitempty"`

	// The following fields are only populated by Webhook events.
	Changes      *EditChange   `json:"changes,omitempty"`
	Repo         *Repository   `json:"repository,omitempty"`
	Sender       *User         `json:"sender,omitempty"`
	Installation *Installation `json:"installation,omitempty"`
}

// PullRequestReviewEvent is triggered when a review is submitted on a pull
// request.
// The Webhook event name is "pull_request_review".
//
// GitHub API docs: https://developer.github.com/v3/activity/events/types/#pullrequestreviewevent
type PullRequestReviewEvent struct {
	// Action is always "submitted".
	Action      *string            `json:"action,omitempty"`
	Review      *PullRequestReview `json:"review,omitempty"`
	PullRequest *PullRequest       `json:"pull_request,omitempty"`

	// The following fields are only populated by Webhook events.
	Repo         *Repository   `json:"repository,omitempty"`
	Sender       *User         `json:"sender,omitempty"`
	Installation *Installation `json:"installation,omitempty"`

	// The following field is only present when the webhook is triggered on
	// a repository belonging to an organization.
	Organization *Organization `json:"organization,omitempty"`
}

// PullRequestReviewCommentEvent is triggered when a comment is created on a
// portion of the unified diff of a pull request.
// The Webhook event name is "pull_request_review_comment".
//
// GitHub API docs: https://developer.github.com/v3/activity/events/types/#pullrequestreviewcommentevent
type PullRequestReviewCommentEvent struct {
	// Action is the action that was performed on the comment.
	// Possible values are: "created", "edited", "deleted".
	Action      *string             `json:"action,omitempty"`
	PullRequest *PullRequest        `json:"pull_request,omitempty"`
	Comment     *PullRequestComment `json:"comment,omitempty"`

	// The following fields are only populated by Webhook events.
	Changes      *EditChange   `json:"changes,omitempty"`
	Repo         *Repository   `json:"repository,omitempty"`
	Sender       *User         `json:"sender,omitempty"`
	Installation *Installation `json:"installation,omitempty"`
}

// PushEvent represents a git push to a GitHub repository.
//
// GitHub API docs: https://developer.github.com/v3/activity/events/types/#pushevent
type PushEvent struct {
	PushID       *int              `json:"push_id,omitempty"`
	Head         *string           `json:"head,omitempty"`
	Ref          *string           `json:"ref,omitempty"`
	Size         *int              `json:"size,omitempty"`
	Commits      []PushEventCommit `json:"commits,omitempty"`
	Before       *string           `json:"before,omitempty"`
	DistinctSize *int              `json:"distinct_size,omitempty"`

	// The following fields are only populated by Webhook events.
	After        *string              `json:"after,omitempty"`
	Created      *bool                `json:"created,omitempty"`
	Deleted      *bool                `json:"deleted,omitempty"`
	Forced       *bool                `json:"forced,omitempty"`
	BaseRef      *string              `json:"base_ref,omitempty"`
	Compare      *string              `json:"compare,omitempty"`
	Repo         *PushEventRepository `json:"repository,omitempty"`
	HeadCommit   *PushEventCommit     `json:"head_commit,omitempty"`
	Pusher       *User                `json:"pusher,omitempty"`
	Sender       *User                `json:"sender,omitempty"`
	Installation *Installation        `json:"installation,omitempty"`
}

func (p PushEvent) String() string {
	return Stringify(p)
}

// PushEventCommit represents a git commit in a GitHub PushEvent.
type PushEventCommit struct {
	Message  *string       `json:"message,omitempty"`
	Author   *CommitAuthor `json:"author,omitempty"`
	URL      *string       `json:"url,omitempty"`
	Distinct *bool         `json:"distinct,omitempty"`

	// The following fields are only populated by Events API.
	SHA *string `json:"sha,omitempty"`

	// The following fields are only populated by Webhook events.
	ID        *string       `json:"id,omitempty"`
	TreeID    *string       `json:"tree_id,omitempty"`
	Timestamp *Timestamp    `json:"timestamp,omitempty"`
	Committer *CommitAuthor `json:"committer,omitempty"`
	Added     []string      `json:"added,omitempty"`
	Removed   []string      `json:"removed,omitempty"`
	Modified  []string      `json:"modified,omitempty"`
}

func (p PushEventCommit) String() string {
	return Stringify(p)
}

// PushEventRepository represents the repo object in a PushEvent payload.
type PushEventRepository struct {
	ID              *int                `json:"id,omitempty"`
	Name            *string             `json:"name,omitempty"`
	FullName        *string             `json:"full_name,omitempty"`
	Owner           *PushEventRepoOwner `json:"owner,omitempty"`
	Private         *bool               `json:"private,omitempty"`
	Description     *string             `json:"description,omitempty"`
	Fork            *bool               `json:"fork,omitempty"`
	CreatedAt       *Timestamp          `json:"created_at,omitempty"`
	PushedAt        *Timestamp          `json:"pushed_at,omitempty"`
	UpdatedAt       *Timestamp          `json:"updated_at,omitempty"`
	Homepage        *string             `json:"homepage,omitempty"`
	Size            *int                `json:"size,omitempty"`
	StargazersCount *int                `json:"stargazers_count,omitempty"`
	WatchersCount   *int                `json:"watchers_count,omitempty"`
	Language        *string             `json:"language,omitempty"`
	HasIssues       *bool               `json:"has_issues,omitempty"`
	HasDownloads    *bool               `json:"has_downloads,omitempty"`
	HasWiki         *bool               `json:"has_wiki,omitempty"`
	HasPages        *bool               `json:"has_pages,omitempty"`
	ForksCount      *int                `json:"forks_count,omitempty"`
	OpenIssuesCount *int                `json:"open_issues_count,omitempty"`
	DefaultBranch   *string             `json:"default_branch,omitempty"`
	MasterBranch    *string             `json:"master_branch,omitempty"`
	Organization    *string             `json:"organization,omitempty"`
	URL             *string             `json:"url,omitempty"`
	ArchiveURL      *string             `json:"archive_url,omitempty"`
	HTMLURL         *string             `json:"html_url,omitempty"`
	StatusesURL     *string             `json:"statuses_url,omitempty"`
	GitURL          *string             `json:"git_url,omitempty"`
	SSHURL          *string             `json:"ssh_url,omitempty"`
	CloneURL        *string             `json:"clone_url,omitempty"`
	SVNURL          *string             `json:"svn_url,omitempty"`
}

// PushEventRepoOwner is a basic representation of user/org in a PushEvent payload.
type PushEventRepoOwner struct {
	Name  *string `json:"name,omitempty"`
	Email *string `json:"email,omitempty"`
}

// ReleaseEvent is triggered when a release is published.
// The Webhook event name is "release".
//
// GitHub API docs: https://developer.github.com/v3/activity/events/types/#releaseevent
type ReleaseEvent struct {
	// Action is the action that was performed. Possible value is: "published".
	Action  *string            `json:"action,omitempty"`
	Release *RepositoryRelease `json:"release,omitempty"`

	// The following fields are only populated by Webhook events.
	Repo         *Repository   `json:"repository,omitempty"`
	Sender       *User         `json:"sender,omitempty"`
	Installation *Installation `json:"installation,omitempty"`
}

// RepositoryEvent is triggered when a repository is created.
// The Webhook event name is "repository".
//
// Events of this type are not visible in timelines, they are only used to
// trigger organization webhooks.
//
// GitHub API docs: https://developer.github.com/v3/activity/events/types/#repositoryevent
type RepositoryEvent struct {
	// Action is the action that was performed. Possible values are: "created", "deleted",
	// "publicized", "privatized".
	Action *string     `json:"action,omitempty"`
	Repo   *Repository `json:"repository,omitempty"`

	// The following fields are only populated by Webhook events.
	Org          *Organization `json:"organization,omitempty"`
	Sender       *User         `json:"sender,omitempty"`
	Installation *Installation `json:"installation,omitempty"`
}

// StatusEvent is triggered when the status of a Git commit changes.
// The Webhook event name is "status".
//
// Events of this type are not visible in timelines, they are only used to
// trigger hooks.
//
// GitHub API docs: https://developer.github.com/v3/activity/events/types/#statusevent
type StatusEvent struct {
	SHA *string `json:"sha,omitempty"`
	// State is the new state. Possible values are: "pending", "success", "failure", "error".
	State       *string   `json:"state,omitempty"`
	Description *string   `json:"description,omitempty"`
	TargetURL   *string   `json:"target_url,omitempty"`
	Branches    []*Branch `json:"branches,omitempty"`

	// The following fields are only populated by Webhook events.
	ID           *int              `json:"id,omitempty"`
	Name         *string           `json:"name,omitempty"`
	Context      *string           `json:"context,omitempty"`
	Commit       *RepositoryCommit `json:"commit,omitempty"`
	CreatedAt    *Timestamp        `json:"created_at,omitempty"`
	UpdatedAt    *Timestamp        `json:"updated_at,omitempty"`
	Repo         *Repository       `json:"repository,omitempty"`
	Sender       *User             `json:"sender,omitempty"`
	Installation *Installation     `json:"installation,omitempty"`
}

// TeamEvent is triggered when an organization's team is created, modified or deleted.
// The Webhook event name is "team".
//
// Events of this type are not visible in timelines. These events are only used
// to trigger hooks.
//
// GitHub API docs: https://developer.github.com/v3/activity/events/types/#teamevent
type TeamEvent struct {
	Action  *string     `json:"action,omitempty"`
	Team    *Team       `json:"team,omitempty"`
	Changes *TeamChange `json:"changes,omitempty"`
	Repo    *Repository `json:"repository,omitempty"`

	// The following fields are only populated by Webhook events.
<<<<<<< HEAD
	Org          *Organization `json:"organization,omitempty"`
	Sender       *User         `json:"sender,omitempty"`
	Installation *Installation `json:"installation,omitempty"`
}

// TeamAddEvent is triggered when a repository is added to a team.
// The Webhook event name is "team_add".
//
// Events of this type are not visible in timelines. These events are only used
// to trigger hooks.
//
// GitHub API docs: https://developer.github.com/v3/activity/events/types/#teamaddevent
type TeamAddEvent struct {
	Team *Team       `json:"team,omitempty"`
	Repo *Repository `json:"repository,omitempty"`

	// The following fields are only populated by Webhook events.
	Org          *Organization `json:"organization,omitempty"`
	Sender       *User         `json:"sender,omitempty"`
	Installation *Installation `json:"installation,omitempty"`
}

// WatchEvent is related to starring a repository, not watching. See this API
// blog post for an explanation: https://developer.github.com/changes/2012-09-05-watcher-api/
//
// The event’s actor is the user who starred a repository, and the event’s
// repository is the repository that was starred.
//
// GitHub API docs: https://developer.github.com/v3/activity/events/types/#watchevent
type WatchEvent struct {
	// Action is the action that was performed. Possible value is: "started".
	Action *string `json:"action,omitempty"`

	// The following fields are only populated by Webhook events.
	Repo         *Repository   `json:"repository,omitempty"`
	Sender       *User         `json:"sender,omitempty"`
	Installation *Installation `json:"installation,omitempty"`
=======
	Repo   *Repository `json:"repository,omitempty"`
	Sender *User       `json:"sender,omitempty"`
}

// ForkEvent represents the payload delivered by Fork webhook.
//
// GitHub docs: https://developer.github.com/v3/activity/events/types/#forkevent
type ForkEvent struct {
	Forkee *Repository `json:"forkee,omitempty"`

	// The following fields are only populated by Webhook events.
	Repo   *Repository `json:"repository,omitempty"`
	Sender *User       `json:"sender,omitempty"`
>>>>>>> 1cf9259d
}<|MERGE_RESOLUTION|>--- conflicted
+++ resolved
@@ -688,7 +688,6 @@
 	Repo    *Repository `json:"repository,omitempty"`
 
 	// The following fields are only populated by Webhook events.
-<<<<<<< HEAD
 	Org          *Organization `json:"organization,omitempty"`
 	Sender       *User         `json:"sender,omitempty"`
 	Installation *Installation `json:"installation,omitempty"`
@@ -726,9 +725,6 @@
 	Repo         *Repository   `json:"repository,omitempty"`
 	Sender       *User         `json:"sender,omitempty"`
 	Installation *Installation `json:"installation,omitempty"`
-=======
-	Repo   *Repository `json:"repository,omitempty"`
-	Sender *User       `json:"sender,omitempty"`
 }
 
 // ForkEvent represents the payload delivered by Fork webhook.
@@ -740,5 +736,4 @@
 	// The following fields are only populated by Webhook events.
 	Repo   *Repository `json:"repository,omitempty"`
 	Sender *User       `json:"sender,omitempty"`
->>>>>>> 1cf9259d
 }