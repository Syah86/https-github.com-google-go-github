--- conflicted
+++ resolved
@@ -649,7 +649,6 @@
 	Repo *Repository `json:"repository,omitempty"`
 
 	// The following fields are only populated by Webhook events.
-<<<<<<< HEAD
 	Org          *Organization `json:"organization,omitempty"`
 	Sender       *User         `json:"sender,omitempty"`
 	Installation *Installation `json:"installation,omitempty"`
@@ -670,9 +669,6 @@
 	Repo         *Repository   `json:"repository,omitempty"`
 	Sender       *User         `json:"sender,omitempty"`
 	Installation *Installation `json:"installation,omitempty"`
-=======
-	Repo   *Repository `json:"repository,omitempty"`
-	Sender *User       `json:"sender,omitempty"`
 }
 
 // DeleteEvent represents the payload delivered by Delete webhook.
@@ -686,5 +682,4 @@
 	PusherType *string     `json:"pusher_type,omitempty"`
 	Repo       *Repository `json:"repository,omitempty"`
 	Sender     *User       `json:"sender,omitempty"`
->>>>>>> 374ba5bd
 }