--- conflicted
+++ resolved
@@ -649,7 +649,6 @@
 	Repo *Repository `json:"repository,omitempty"`
 
 	// The following fields are only populated by Webhook events.
-<<<<<<< HEAD
 	Org          *Organization `json:"organization,omitempty"`
 	Sender       *User         `json:"sender,omitempty"`
 	Installation *Installation `json:"installation,omitempty"`
@@ -670,9 +669,6 @@
 	Repo         *Repository   `json:"repository,omitempty"`
 	Sender       *User         `json:"sender,omitempty"`
 	Installation *Installation `json:"installation,omitempty"`
-=======
-	Repo   *Repository `json:"repository,omitempty"`
-	Sender *User       `json:"sender,omitempty"`
 }
 
 // DeploymentEvent represents the payload delivered by Deployment webhook.
@@ -684,5 +680,4 @@
 
 	// The following fields are only populated by Webhook events.
 	Sender *User `json:"sender,omitempty"`
->>>>>>> 29711b5c
 }