// Copyright 2013 The go-github AUTHORS. All rights reserved.
//
// Use of this source code is governed by a BSD-style
// license that can be found in the LICENSE file.

package github

import (
	"context"
	"encoding/json"
	"errors"
	"fmt"
	"net/http"
	"net/url"
	"strings"
	"testing"

	"github.com/google/go-cmp/cmp"
)

func TestRepositoriesService_List_authenticatedUser(t *testing.T) {
	client, mux, _, teardown := setup()
	defer teardown()

	wantAcceptHeaders := []string{mediaTypeTopicsPreview, mediaTypeRepositoryVisibilityPreview}
	mux.HandleFunc("/user/repos", func(w http.ResponseWriter, r *http.Request) {
		testMethod(t, r, "GET")
		testHeader(t, r, "Accept", strings.Join(wantAcceptHeaders, ", "))
		fmt.Fprint(w, `[{"id":1},{"id":2}]`)
	})

	ctx := context.Background()
	got, _, err := client.Repositories.List(ctx, "", nil)
	if err != nil {
		t.Errorf("Repositories.List returned error: %v", err)
	}

	want := []*Repository{{ID: Int64(1)}, {ID: Int64(2)}}
	if !cmp.Equal(got, want) {
		t.Errorf("Repositories.List returned %+v, want %+v", got, want)
	}

	const methodName = "List"
	testBadOptions(t, methodName, func() (err error) {
		_, _, err = client.Repositories.List(ctx, "\n", &RepositoryListOptions{})
		return err
	})

	testNewRequestAndDoFailure(t, methodName, client, func() (*Response, error) {
		got, resp, err := client.Repositories.List(ctx, "", nil)
		if got != nil {
			t.Errorf("testNewRequestAndDoFailure %v = %#v, want nil", methodName, got)
		}
		return resp, err
	})
}

func TestRepositoriesService_List_specifiedUser(t *testing.T) {
	client, mux, _, teardown := setup()
	defer teardown()

	wantAcceptHeaders := []string{mediaTypeTopicsPreview, mediaTypeRepositoryVisibilityPreview}
	mux.HandleFunc("/users/u/repos", func(w http.ResponseWriter, r *http.Request) {
		testMethod(t, r, "GET")
		testHeader(t, r, "Accept", strings.Join(wantAcceptHeaders, ", "))
		testFormValues(t, r, values{
			"visibility":  "public",
			"affiliation": "owner,collaborator",
			"sort":        "created",
			"direction":   "asc",
			"page":        "2",
		})
		fmt.Fprint(w, `[{"id":1}]`)
	})

	opt := &RepositoryListOptions{
		Visibility:  "public",
		Affiliation: "owner,collaborator",
		Sort:        "created",
		Direction:   "asc",
		ListOptions: ListOptions{Page: 2},
	}
	ctx := context.Background()
	repos, _, err := client.Repositories.List(ctx, "u", opt)
	if err != nil {
		t.Errorf("Repositories.List returned error: %v", err)
	}

	want := []*Repository{{ID: Int64(1)}}
	if !cmp.Equal(repos, want) {
		t.Errorf("Repositories.List returned %+v, want %+v", repos, want)
	}
}

func TestRepositoriesService_List_specifiedUser_type(t *testing.T) {
	client, mux, _, teardown := setup()
	defer teardown()

	wantAcceptHeaders := []string{mediaTypeTopicsPreview, mediaTypeRepositoryVisibilityPreview}
	mux.HandleFunc("/users/u/repos", func(w http.ResponseWriter, r *http.Request) {
		testMethod(t, r, "GET")
		testHeader(t, r, "Accept", strings.Join(wantAcceptHeaders, ", "))
		testFormValues(t, r, values{
			"type": "owner",
		})
		fmt.Fprint(w, `[{"id":1}]`)
	})

	opt := &RepositoryListOptions{
		Type: "owner",
	}
	ctx := context.Background()
	repos, _, err := client.Repositories.List(ctx, "u", opt)
	if err != nil {
		t.Errorf("Repositories.List returned error: %v", err)
	}

	want := []*Repository{{ID: Int64(1)}}
	if !cmp.Equal(repos, want) {
		t.Errorf("Repositories.List returned %+v, want %+v", repos, want)
	}
}

func TestRepositoriesService_List_invalidUser(t *testing.T) {
	client, _, _, teardown := setup()
	defer teardown()

	ctx := context.Background()
	_, _, err := client.Repositories.List(ctx, "%", nil)
	testURLParseError(t, err)
}

func TestRepositoriesService_ListByOrg(t *testing.T) {
	client, mux, _, teardown := setup()
	defer teardown()

	wantAcceptHeaders := []string{mediaTypeTopicsPreview, mediaTypeRepositoryVisibilityPreview}
	mux.HandleFunc("/orgs/o/repos", func(w http.ResponseWriter, r *http.Request) {
		testMethod(t, r, "GET")
		testHeader(t, r, "Accept", strings.Join(wantAcceptHeaders, ", "))
		testFormValues(t, r, values{
			"type": "forks",
			"page": "2",
		})
		fmt.Fprint(w, `[{"id":1}]`)
	})

	ctx := context.Background()
	opt := &RepositoryListByOrgOptions{
		Type:        "forks",
		ListOptions: ListOptions{Page: 2},
	}
	got, _, err := client.Repositories.ListByOrg(ctx, "o", opt)
	if err != nil {
		t.Errorf("Repositories.ListByOrg returned error: %v", err)
	}

	want := []*Repository{{ID: Int64(1)}}
	if !cmp.Equal(got, want) {
		t.Errorf("Repositories.ListByOrg returned %+v, want %+v", got, want)
	}

	const methodName = "ListByOrg"
	testBadOptions(t, methodName, func() (err error) {
		_, _, err = client.Repositories.ListByOrg(ctx, "\n", opt)
		return err
	})

	testNewRequestAndDoFailure(t, methodName, client, func() (*Response, error) {
		got, resp, err := client.Repositories.ListByOrg(ctx, "o", opt)
		if got != nil {
			t.Errorf("testNewRequestAndDoFailure %v = %#v, want nil", methodName, got)
		}
		return resp, err
	})
}

func TestRepositoriesService_ListByOrg_invalidOrg(t *testing.T) {
	client, _, _, teardown := setup()
	defer teardown()

	ctx := context.Background()
	_, _, err := client.Repositories.ListByOrg(ctx, "%", nil)
	testURLParseError(t, err)
}

func TestRepositoriesService_ListAll(t *testing.T) {
	client, mux, _, teardown := setup()
	defer teardown()

	mux.HandleFunc("/repositories", func(w http.ResponseWriter, r *http.Request) {
		testMethod(t, r, "GET")
		testFormValues(t, r, values{
			"since": "1",
		})
		fmt.Fprint(w, `[{"id":1}]`)
	})

	ctx := context.Background()
	opt := &RepositoryListAllOptions{1}
	got, _, err := client.Repositories.ListAll(ctx, opt)
	if err != nil {
		t.Errorf("Repositories.ListAll returned error: %v", err)
	}

	want := []*Repository{{ID: Int64(1)}}
	if !cmp.Equal(got, want) {
		t.Errorf("Repositories.ListAll returned %+v, want %+v", got, want)
	}

	const methodName = "ListAll"
	testNewRequestAndDoFailure(t, methodName, client, func() (*Response, error) {
		got, resp, err := client.Repositories.ListAll(ctx, &RepositoryListAllOptions{1})
		if got != nil {
			t.Errorf("testNewRequestAndDoFailure %v = %#v, want nil", methodName, got)
		}
		return resp, err
	})
}

func TestRepositoriesService_Create_user(t *testing.T) {
	client, mux, _, teardown := setup()
	defer teardown()

	input := &Repository{
		Name:     String("n"),
		Archived: Bool(true), // not passed along.
	}

	wantAcceptHeaders := []string{mediaTypeRepositoryTemplatePreview, mediaTypeRepositoryVisibilityPreview}
	mux.HandleFunc("/user/repos", func(w http.ResponseWriter, r *http.Request) {
		v := new(createRepoRequest)
		assertNilError(t, json.NewDecoder(r.Body).Decode(v))

		testMethod(t, r, "POST")
		testHeader(t, r, "Accept", strings.Join(wantAcceptHeaders, ", "))
		want := &createRepoRequest{Name: String("n")}
		if !cmp.Equal(v, want) {
			t.Errorf("Request body = %+v, want %+v", v, want)
		}

		fmt.Fprint(w, `{"id":1}`)
	})

	ctx := context.Background()
	got, _, err := client.Repositories.Create(ctx, "", input)
	if err != nil {
		t.Errorf("Repositories.Create returned error: %v", err)
	}

	want := &Repository{ID: Int64(1)}
	if !cmp.Equal(got, want) {
		t.Errorf("Repositories.Create returned %+v, want %+v", got, want)
	}

	const methodName = "Create"
	testBadOptions(t, methodName, func() (err error) {
		_, _, err = client.Repositories.Create(ctx, "\n", input)
		return err
	})

	testNewRequestAndDoFailure(t, methodName, client, func() (*Response, error) {
		got, resp, err := client.Repositories.Create(ctx, "", input)
		if got != nil {
			t.Errorf("testNewRequestAndDoFailure %v = %#v, want nil", methodName, got)
		}
		return resp, err
	})
}

func TestRepositoriesService_Create_org(t *testing.T) {
	client, mux, _, teardown := setup()
	defer teardown()

	input := &Repository{
		Name:     String("n"),
		Archived: Bool(true), // not passed along.
	}

	wantAcceptHeaders := []string{mediaTypeRepositoryTemplatePreview, mediaTypeRepositoryVisibilityPreview}
	mux.HandleFunc("/orgs/o/repos", func(w http.ResponseWriter, r *http.Request) {
		v := new(createRepoRequest)
		assertNilError(t, json.NewDecoder(r.Body).Decode(v))

		testMethod(t, r, "POST")
		testHeader(t, r, "Accept", strings.Join(wantAcceptHeaders, ", "))
		want := &createRepoRequest{Name: String("n")}
		if !cmp.Equal(v, want) {
			t.Errorf("Request body = %+v, want %+v", v, want)
		}

		fmt.Fprint(w, `{"id":1}`)
	})

	ctx := context.Background()
	repo, _, err := client.Repositories.Create(ctx, "o", input)
	if err != nil {
		t.Errorf("Repositories.Create returned error: %v", err)
	}

	want := &Repository{ID: Int64(1)}
	if !cmp.Equal(repo, want) {
		t.Errorf("Repositories.Create returned %+v, want %+v", repo, want)
	}
}

func TestRepositoriesService_CreateFromTemplate(t *testing.T) {
	client, mux, _, teardown := setup()
	defer teardown()

	templateRepoReq := &TemplateRepoRequest{
		Name: String("n"),
	}

	mux.HandleFunc("/repos/to/tr/generate", func(w http.ResponseWriter, r *http.Request) {
		v := new(TemplateRepoRequest)
		assertNilError(t, json.NewDecoder(r.Body).Decode(v))

		testMethod(t, r, "POST")
		testHeader(t, r, "Accept", mediaTypeRepositoryTemplatePreview)
		want := &TemplateRepoRequest{Name: String("n")}
		if !cmp.Equal(v, want) {
			t.Errorf("Request body = %+v, want %+v", v, want)
		}

		fmt.Fprint(w, `{"id":1,"name":"n"}`)
	})

	ctx := context.Background()
	got, _, err := client.Repositories.CreateFromTemplate(ctx, "to", "tr", templateRepoReq)
	if err != nil {
		t.Errorf("Repositories.CreateFromTemplate returned error: %v", err)
	}

	want := &Repository{ID: Int64(1), Name: String("n")}
	if !cmp.Equal(got, want) {
		t.Errorf("Repositories.CreateFromTemplate returned %+v, want %+v", got, want)
	}

	const methodName = "CreateFromTemplate"
	testBadOptions(t, methodName, func() (err error) {
		_, _, err = client.Repositories.CreateFromTemplate(ctx, "\n", "\n", templateRepoReq)
		return err
	})

	testNewRequestAndDoFailure(t, methodName, client, func() (*Response, error) {
		got, resp, err := client.Repositories.CreateFromTemplate(ctx, "to", "tr", templateRepoReq)
		if got != nil {
			t.Errorf("testNewRequestAndDoFailure %v = %#v, want nil", methodName, got)
		}
		return resp, err
	})
}

func TestRepositoriesService_Get(t *testing.T) {
	client, mux, _, teardown := setup()
	defer teardown()

	wantAcceptHeaders := []string{mediaTypeCodesOfConductPreview, mediaTypeTopicsPreview, mediaTypeRepositoryTemplatePreview, mediaTypeRepositoryVisibilityPreview}
	mux.HandleFunc("/repos/o/r", func(w http.ResponseWriter, r *http.Request) {
		testMethod(t, r, "GET")
		testHeader(t, r, "Accept", strings.Join(wantAcceptHeaders, ", "))
		fmt.Fprint(w, `{"id":1,"name":"n","description":"d","owner":{"login":"l"},"license":{"key":"mit"},"security_and_analysis":{"advanced_security":{"status":"enabled"},"secret_scanning":{"status":"enabled"},"secret_scanning_push_protection":{"status":"enabled"},"dependabot_security_updates":{"status": "enabled"}}}`)
	})

	ctx := context.Background()
	got, _, err := client.Repositories.Get(ctx, "o", "r")
	if err != nil {
		t.Errorf("Repositories.Get returned error: %v", err)
	}

	want := &Repository{ID: Int64(1), Name: String("n"), Description: String("d"), Owner: &User{Login: String("l")}, License: &License{Key: String("mit")}, SecurityAndAnalysis: &SecurityAndAnalysis{AdvancedSecurity: &AdvancedSecurity{Status: String("enabled")}, SecretScanning: &SecretScanning{String("enabled")}, SecretScanningPushProtection: &SecretScanningPushProtection{String("enabled")}, DependabotSecurityUpdates: &DependabotSecurityUpdates{String("enabled")}}}
	if !cmp.Equal(got, want) {
		t.Errorf("Repositories.Get returned %+v, want %+v", got, want)
	}

	const methodName = "Get"
	testBadOptions(t, methodName, func() (err error) {
		_, _, err = client.Repositories.Get(ctx, "\n", "\n")
		return err
	})

	testNewRequestAndDoFailure(t, methodName, client, func() (*Response, error) {
		got, resp, err := client.Repositories.Get(ctx, "o", "r")
		if got != nil {
			t.Errorf("testNewRequestAndDoFailure %v = %#v, want nil", methodName, got)
		}
		return resp, err
	})
}

func TestRepositoriesService_GetCodeOfConduct(t *testing.T) {
	client, mux, _, teardown := setup()
	defer teardown()

	mux.HandleFunc("/repos/o/r", func(w http.ResponseWriter, r *http.Request) {
		testMethod(t, r, "GET")
		testHeader(t, r, "Accept", mediaTypeCodesOfConductPreview)
		fmt.Fprint(w, `{
            "code_of_conduct": {
  						"key": "key",
  						"name": "name",
  						"url": "url",
  						"body": "body"
            }}`,
		)
	})

	ctx := context.Background()
	got, _, err := client.Repositories.GetCodeOfConduct(ctx, "o", "r")
	if err != nil {
		t.Errorf("Repositories.GetCodeOfConduct returned error: %v", err)
	}

	want := &CodeOfConduct{
		Key:  String("key"),
		Name: String("name"),
		URL:  String("url"),
		Body: String("body"),
	}

	if !cmp.Equal(got, want) {
		t.Errorf("Repositories.GetCodeOfConduct returned %+v, want %+v", got, want)
	}

	const methodName = "GetCodeOfConduct"
	testBadOptions(t, methodName, func() (err error) {
		_, _, err = client.Repositories.GetCodeOfConduct(ctx, "\n", "\n")
		return err
	})

	testNewRequestAndDoFailure(t, methodName, client, func() (*Response, error) {
		got, resp, err := client.Repositories.GetCodeOfConduct(ctx, "o", "r")
		if got != nil {
			t.Errorf("testNewRequestAndDoFailure %v = %#v, want nil", methodName, got)
		}
		return resp, err
	})
}

func TestRepositoriesService_GetByID(t *testing.T) {
	client, mux, _, teardown := setup()
	defer teardown()

	mux.HandleFunc("/repositories/1", func(w http.ResponseWriter, r *http.Request) {
		testMethod(t, r, "GET")
		fmt.Fprint(w, `{"id":1,"name":"n","description":"d","owner":{"login":"l"},"license":{"key":"mit"}}`)
	})

	ctx := context.Background()
	got, _, err := client.Repositories.GetByID(ctx, 1)
	if err != nil {
		t.Fatalf("Repositories.GetByID returned error: %v", err)
	}

	want := &Repository{ID: Int64(1), Name: String("n"), Description: String("d"), Owner: &User{Login: String("l")}, License: &License{Key: String("mit")}}
	if !cmp.Equal(got, want) {
		t.Errorf("Repositories.GetByID returned %+v, want %+v", got, want)
	}

	const methodName = "GetByID"
	testNewRequestAndDoFailure(t, methodName, client, func() (*Response, error) {
		got, resp, err := client.Repositories.GetByID(ctx, 1)
		if got != nil {
			t.Errorf("testNewRequestAndDoFailure %v = %#v, want nil", methodName, got)
		}
		return resp, err
	})
}

func TestRepositoriesService_Edit(t *testing.T) {
	client, mux, _, teardown := setup()
	defer teardown()

	i := true
	input := &Repository{HasIssues: &i}

	wantAcceptHeaders := []string{mediaTypeRepositoryTemplatePreview, mediaTypeRepositoryVisibilityPreview}
	mux.HandleFunc("/repos/o/r", func(w http.ResponseWriter, r *http.Request) {
		v := new(Repository)
		assertNilError(t, json.NewDecoder(r.Body).Decode(v))

		testMethod(t, r, "PATCH")
		testHeader(t, r, "Accept", strings.Join(wantAcceptHeaders, ", "))
		if !cmp.Equal(v, input) {
			t.Errorf("Request body = %+v, want %+v", v, input)
		}
		fmt.Fprint(w, `{"id":1}`)
	})

	ctx := context.Background()
	got, _, err := client.Repositories.Edit(ctx, "o", "r", input)
	if err != nil {
		t.Errorf("Repositories.Edit returned error: %v", err)
	}

	want := &Repository{ID: Int64(1)}
	if !cmp.Equal(got, want) {
		t.Errorf("Repositories.Edit returned %+v, want %+v", got, want)
	}

	const methodName = "Edit"
	testBadOptions(t, methodName, func() (err error) {
		_, _, err = client.Repositories.Edit(ctx, "\n", "\n", input)
		return err
	})

	testNewRequestAndDoFailure(t, methodName, client, func() (*Response, error) {
		got, resp, err := client.Repositories.Edit(ctx, "o", "r", input)
		if got != nil {
			t.Errorf("testNewRequestAndDoFailure %v = %#v, want nil", methodName, got)
		}
		return resp, err
	})
}

func TestRepositoriesService_Delete(t *testing.T) {
	client, mux, _, teardown := setup()
	defer teardown()

	mux.HandleFunc("/repos/o/r", func(w http.ResponseWriter, r *http.Request) {
		testMethod(t, r, "DELETE")
	})

	ctx := context.Background()
	_, err := client.Repositories.Delete(ctx, "o", "r")
	if err != nil {
		t.Errorf("Repositories.Delete returned error: %v", err)
	}

	const methodName = "Delete"
	testBadOptions(t, methodName, func() (err error) {
		_, err = client.Repositories.Delete(ctx, "\n", "\n")
		return err
	})

	testNewRequestAndDoFailure(t, methodName, client, func() (*Response, error) {
		return client.Repositories.Delete(ctx, "o", "r")
	})
}

func TestRepositoriesService_Get_invalidOwner(t *testing.T) {
	client, _, _, teardown := setup()
	defer teardown()

	ctx := context.Background()
	_, _, err := client.Repositories.Get(ctx, "%", "r")
	testURLParseError(t, err)
}

func TestRepositoriesService_Edit_invalidOwner(t *testing.T) {
	client, _, _, teardown := setup()
	defer teardown()

	ctx := context.Background()
	_, _, err := client.Repositories.Edit(ctx, "%", "r", nil)
	testURLParseError(t, err)
}

func TestRepositoriesService_GetVulnerabilityAlerts(t *testing.T) {
	client, mux, _, teardown := setup()
	defer teardown()

	mux.HandleFunc("/repos/o/r/vulnerability-alerts", func(w http.ResponseWriter, r *http.Request) {
		testMethod(t, r, "GET")
		testHeader(t, r, "Accept", mediaTypeRequiredVulnerabilityAlertsPreview)

		w.WriteHeader(http.StatusNoContent)
	})

	ctx := context.Background()
	vulnerabilityAlertsEnabled, _, err := client.Repositories.GetVulnerabilityAlerts(ctx, "o", "r")
	if err != nil {
		t.Errorf("Repositories.GetVulnerabilityAlerts returned error: %v", err)
	}

	if want := true; vulnerabilityAlertsEnabled != want {
		t.Errorf("Repositories.GetVulnerabilityAlerts returned %+v, want %+v", vulnerabilityAlertsEnabled, want)
	}

	const methodName = "GetVulnerabilityAlerts"
	testBadOptions(t, methodName, func() (err error) {
		_, _, err = client.Repositories.GetVulnerabilityAlerts(ctx, "\n", "\n")
		return err
	})

	testNewRequestAndDoFailure(t, methodName, client, func() (*Response, error) {
		got, resp, err := client.Repositories.GetVulnerabilityAlerts(ctx, "o", "r")
		if got {
			t.Errorf("testNewRequestAndDoFailure %v = %#v, want false", methodName, got)
		}
		return resp, err
	})
}

func TestRepositoriesService_EnableVulnerabilityAlerts(t *testing.T) {
	client, mux, _, teardown := setup()
	defer teardown()

	mux.HandleFunc("/repos/o/r/vulnerability-alerts", func(w http.ResponseWriter, r *http.Request) {
		testMethod(t, r, "PUT")
		testHeader(t, r, "Accept", mediaTypeRequiredVulnerabilityAlertsPreview)

		w.WriteHeader(http.StatusNoContent)
	})

	ctx := context.Background()
	if _, err := client.Repositories.EnableVulnerabilityAlerts(ctx, "o", "r"); err != nil {
		t.Errorf("Repositories.EnableVulnerabilityAlerts returned error: %v", err)
	}

	const methodName = "EnableVulnerabilityAlerts"
	testBadOptions(t, methodName, func() (err error) {
		_, err = client.Repositories.EnableVulnerabilityAlerts(ctx, "\n", "\n")
		return err
	})

	testNewRequestAndDoFailure(t, methodName, client, func() (*Response, error) {
		return client.Repositories.EnableVulnerabilityAlerts(ctx, "o", "r")
	})
}

func TestRepositoriesService_DisableVulnerabilityAlerts(t *testing.T) {
	client, mux, _, teardown := setup()
	defer teardown()

	mux.HandleFunc("/repos/o/r/vulnerability-alerts", func(w http.ResponseWriter, r *http.Request) {
		testMethod(t, r, "DELETE")
		testHeader(t, r, "Accept", mediaTypeRequiredVulnerabilityAlertsPreview)

		w.WriteHeader(http.StatusNoContent)
	})

	ctx := context.Background()
	if _, err := client.Repositories.DisableVulnerabilityAlerts(ctx, "o", "r"); err != nil {
		t.Errorf("Repositories.DisableVulnerabilityAlerts returned error: %v", err)
	}

	const methodName = "DisableVulnerabilityAlerts"
	testBadOptions(t, methodName, func() (err error) {
		_, err = client.Repositories.DisableVulnerabilityAlerts(ctx, "\n", "\n")
		return err
	})

	testNewRequestAndDoFailure(t, methodName, client, func() (*Response, error) {
		return client.Repositories.DisableVulnerabilityAlerts(ctx, "o", "r")
	})
}

func TestRepositoriesService_EnableAutomatedSecurityFixes(t *testing.T) {
	client, mux, _, teardown := setup()
	defer teardown()

	mux.HandleFunc("/repos/o/r/automated-security-fixes", func(w http.ResponseWriter, r *http.Request) {
		testMethod(t, r, "PUT")

		w.WriteHeader(http.StatusNoContent)
	})

	ctx := context.Background()
	if _, err := client.Repositories.EnableAutomatedSecurityFixes(ctx, "o", "r"); err != nil {
		t.Errorf("Repositories.EnableAutomatedSecurityFixes returned error: %v", err)
	}
}

func TestRepositoriesService_GetAutomatedSecurityFixes(t *testing.T) {
	client, mux, _, teardown := setup()
	defer teardown()

	mux.HandleFunc("/repos/o/r/automated-security-fixes", func(w http.ResponseWriter, r *http.Request) {
		testMethod(t, r, "GET")
		fmt.Fprint(w, `{"enabled": true, "paused": false}`)
	})

	ctx := context.Background()
	fixes, _, err := client.Repositories.GetAutomatedSecurityFixes(ctx, "o", "r")
	if err != nil {
		t.Errorf("Repositories.GetAutomatedSecurityFixes returned errpr: #{err}")
	}

	want := &AutomatedSecurityFixes{
		Enabled: Bool(true),
		Paused:  Bool(false),
	}
	if !cmp.Equal(fixes, want) {
		t.Errorf("Repositories.GetAutomatedSecurityFixes returned #{fixes}, want #{want}")
	}

	const methodName = "GetAutomatedSecurityFixes"
	testBadOptions(t, methodName, func() (err error) {
		_, _, err = client.Repositories.GetAutomatedSecurityFixes(ctx, "\n", "\n")
		return err
	})
	testNewRequestAndDoFailure(t, methodName, client, func() (*Response, error) {
		got, resp, err := client.Repositories.GetAutomatedSecurityFixes(ctx, "o", "r")
		if got != nil {
			t.Errorf("testNewRequestAndDoFailure %v = %#v, want nil", methodName, got)
		}
		return resp, err
	})
}

func TestRepositoriesService_DisableAutomatedSecurityFixes(t *testing.T) {
	client, mux, _, teardown := setup()
	defer teardown()

	mux.HandleFunc("/repos/o/r/automated-security-fixes", func(w http.ResponseWriter, r *http.Request) {
		testMethod(t, r, "DELETE")

		w.WriteHeader(http.StatusNoContent)
	})

	ctx := context.Background()
	if _, err := client.Repositories.DisableAutomatedSecurityFixes(ctx, "o", "r"); err != nil {
		t.Errorf("Repositories.DisableAutomatedSecurityFixes returned error: %v", err)
	}
}

func TestRepositoriesService_ListContributors(t *testing.T) {
	client, mux, _, teardown := setup()
	defer teardown()

	mux.HandleFunc("/repos/o/r/contributors", func(w http.ResponseWriter, r *http.Request) {
		testMethod(t, r, "GET")
		testFormValues(t, r, values{
			"anon": "true",
			"page": "2",
		})
		fmt.Fprint(w, `[{"contributions":42}]`)
	})

	opts := &ListContributorsOptions{Anon: "true", ListOptions: ListOptions{Page: 2}}
	ctx := context.Background()
	contributors, _, err := client.Repositories.ListContributors(ctx, "o", "r", opts)
	if err != nil {
		t.Errorf("Repositories.ListContributors returned error: %v", err)
	}

	want := []*Contributor{{Contributions: Int(42)}}
	if !cmp.Equal(contributors, want) {
		t.Errorf("Repositories.ListContributors returned %+v, want %+v", contributors, want)
	}

	const methodName = "ListContributors"
	testBadOptions(t, methodName, func() (err error) {
		_, _, err = client.Repositories.ListContributors(ctx, "\n", "\n", opts)
		return err
	})

	testNewRequestAndDoFailure(t, methodName, client, func() (*Response, error) {
		got, resp, err := client.Repositories.ListContributors(ctx, "o", "r", opts)
		if got != nil {
			t.Errorf("testNewRequestAndDoFailure %v = %#v, want nil", methodName, got)
		}
		return resp, err
	})
}

func TestRepositoriesService_ListLanguages(t *testing.T) {
	client, mux, _, teardown := setup()
	defer teardown()

	mux.HandleFunc("/repos/o/r/languages", func(w http.ResponseWriter, r *http.Request) {
		testMethod(t, r, "GET")
		fmt.Fprint(w, `{"go":1}`)
	})

	ctx := context.Background()
	languages, _, err := client.Repositories.ListLanguages(ctx, "o", "r")
	if err != nil {
		t.Errorf("Repositories.ListLanguages returned error: %v", err)
	}

	want := map[string]int{"go": 1}
	if !cmp.Equal(languages, want) {
		t.Errorf("Repositories.ListLanguages returned %+v, want %+v", languages, want)
	}

	const methodName = "ListLanguages"
	testBadOptions(t, methodName, func() (err error) {
		_, _, err = client.Repositories.ListLanguages(ctx, "\n", "\n")
		return err
	})

	testNewRequestAndDoFailure(t, methodName, client, func() (*Response, error) {
		got, resp, err := client.Repositories.ListLanguages(ctx, "o", "r")
		if got != nil {
			t.Errorf("testNewRequestAndDoFailure %v = %#v, want nil", methodName, got)
		}
		return resp, err
	})
}

func TestRepositoriesService_ListTeams(t *testing.T) {
	client, mux, _, teardown := setup()
	defer teardown()

	mux.HandleFunc("/repos/o/r/teams", func(w http.ResponseWriter, r *http.Request) {
		testMethod(t, r, "GET")
		testFormValues(t, r, values{"page": "2"})
		fmt.Fprint(w, `[{"id":1}]`)
	})

	opt := &ListOptions{Page: 2}
	ctx := context.Background()
	teams, _, err := client.Repositories.ListTeams(ctx, "o", "r", opt)
	if err != nil {
		t.Errorf("Repositories.ListTeams returned error: %v", err)
	}

	want := []*Team{{ID: Int64(1)}}
	if !cmp.Equal(teams, want) {
		t.Errorf("Repositories.ListTeams returned %+v, want %+v", teams, want)
	}

	const methodName = "ListTeams"
	testBadOptions(t, methodName, func() (err error) {
		_, _, err = client.Repositories.ListTeams(ctx, "\n", "\n", opt)
		return err
	})

	testNewRequestAndDoFailure(t, methodName, client, func() (*Response, error) {
		got, resp, err := client.Repositories.ListTeams(ctx, "o", "r", opt)
		if got != nil {
			t.Errorf("testNewRequestAndDoFailure %v = %#v, want nil", methodName, got)
		}
		return resp, err
	})
}

func TestRepositoriesService_ListTags(t *testing.T) {
	client, mux, _, teardown := setup()
	defer teardown()

	mux.HandleFunc("/repos/o/r/tags", func(w http.ResponseWriter, r *http.Request) {
		testMethod(t, r, "GET")
		testFormValues(t, r, values{"page": "2"})
		fmt.Fprint(w, `[{"name":"n", "commit" : {"sha" : "s", "url" : "u"}, "zipball_url": "z", "tarball_url": "t"}]`)
	})

	opt := &ListOptions{Page: 2}
	ctx := context.Background()
	tags, _, err := client.Repositories.ListTags(ctx, "o", "r", opt)
	if err != nil {
		t.Errorf("Repositories.ListTags returned error: %v", err)
	}

	want := []*RepositoryTag{
		{
			Name: String("n"),
			Commit: &Commit{
				SHA: String("s"),
				URL: String("u"),
			},
			ZipballURL: String("z"),
			TarballURL: String("t"),
		},
	}
	if !cmp.Equal(tags, want) {
		t.Errorf("Repositories.ListTags returned %+v, want %+v", tags, want)
	}

	const methodName = "ListTags"
	testBadOptions(t, methodName, func() (err error) {
		_, _, err = client.Repositories.ListTags(ctx, "\n", "\n", opt)
		return err
	})

	testNewRequestAndDoFailure(t, methodName, client, func() (*Response, error) {
		got, resp, err := client.Repositories.ListTags(ctx, "o", "r", opt)
		if got != nil {
			t.Errorf("testNewRequestAndDoFailure %v = %#v, want nil", methodName, got)
		}
		return resp, err
	})
}

func TestRepositoriesService_ListBranches(t *testing.T) {
	client, mux, _, teardown := setup()
	defer teardown()

	mux.HandleFunc("/repos/o/r/branches", func(w http.ResponseWriter, r *http.Request) {
		testMethod(t, r, "GET")
		testFormValues(t, r, values{"page": "2"})
		fmt.Fprint(w, `[{"name":"master", "commit" : {"sha" : "a57781", "url" : "https://api.github.com/repos/o/r/commits/a57781"}}]`)
	})

	opt := &BranchListOptions{
		Protected:   nil,
		ListOptions: ListOptions{Page: 2},
	}
	ctx := context.Background()
	branches, _, err := client.Repositories.ListBranches(ctx, "o", "r", opt)
	if err != nil {
		t.Errorf("Repositories.ListBranches returned error: %v", err)
	}

	want := []*Branch{{Name: String("master"), Commit: &RepositoryCommit{SHA: String("a57781"), URL: String("https://api.github.com/repos/o/r/commits/a57781")}}}
	if !cmp.Equal(branches, want) {
		t.Errorf("Repositories.ListBranches returned %+v, want %+v", branches, want)
	}

	const methodName = "ListBranches"
	testBadOptions(t, methodName, func() (err error) {
		_, _, err = client.Repositories.ListBranches(ctx, "\n", "\n", opt)
		return err
	})

	testNewRequestAndDoFailure(t, methodName, client, func() (*Response, error) {
		got, resp, err := client.Repositories.ListBranches(ctx, "o", "r", opt)
		if got != nil {
			t.Errorf("testNewRequestAndDoFailure %v = %#v, want nil", methodName, got)
		}
		return resp, err
	})
}

func TestRepositoriesService_GetBranch(t *testing.T) {
	client, mux, _, teardown := setup()
	defer teardown()

	tests := []struct {
		branch  string
		urlPath string
	}{
		{branch: "b", urlPath: "/repos/o/r/branches/b"},
		{branch: "feat/branch-50%", urlPath: "/repos/o/r/branches/feat/branch-50%"},
	}

	for _, test := range tests {
		mux.HandleFunc(test.urlPath, func(w http.ResponseWriter, r *http.Request) {
			testMethod(t, r, "GET")
			fmt.Fprint(w, `{"name":"n", "commit":{"sha":"s","commit":{"message":"m"}}, "protected":true}`)
		})

		ctx := context.Background()
		branch, _, err := client.Repositories.GetBranch(ctx, "o", "r", test.branch, 0)
		if err != nil {
			t.Errorf("Repositories.GetBranch returned error: %v", err)
		}

		want := &Branch{
			Name: String("n"),
			Commit: &RepositoryCommit{
				SHA: String("s"),
				Commit: &Commit{
					Message: String("m"),
				},
			},
			Protected: Bool(true),
		}

		if !cmp.Equal(branch, want) {
			t.Errorf("Repositories.GetBranch returned %+v, want %+v", branch, want)
		}

		const methodName = "GetBranch"
		testBadOptions(t, methodName, func() (err error) {
			_, _, err = client.Repositories.GetBranch(ctx, "\n", "\n", "\n", 0)
			return err
		})
	}
}

func TestRepositoriesService_GetBranch_BadJSONResponse(t *testing.T) {
	tests := []struct {
		branch  string
		urlPath string
	}{
		{branch: "b", urlPath: "/repos/o/r/branches/b"},
		{branch: "feat/branch-50%", urlPath: "/repos/o/r/branches/feat/branch-50%"},
	}

	for _, test := range tests {
		t.Run(test.branch, func(t *testing.T) {
			client, mux, _, teardown := setup()
			defer teardown()

			mux.HandleFunc(test.urlPath, func(w http.ResponseWriter, r *http.Request) {
				testMethod(t, r, "GET")
				fmt.Fprint(w, `{"name":"n", "commit":{"sha":...truncated`)
			})

			ctx := context.Background()
			if _, _, err := client.Repositories.GetBranch(ctx, "o", "r", test.branch, 0); err == nil {
				t.Error("Repositories.GetBranch returned no error; wanted JSON error")
			}
		})
	}
}

func TestRepositoriesService_GetBranch_StatusMovedPermanently_followRedirects(t *testing.T) {
	client, mux, serverURL, teardown := setup()
	defer teardown()

	mux.HandleFunc("/repos/o/r/branches/b", func(w http.ResponseWriter, r *http.Request) {
		testMethod(t, r, "GET")
		redirectURL, _ := url.Parse(serverURL + baseURLPath + "/repos/o/r/branches/br")
		http.Redirect(w, r, redirectURL.String(), http.StatusMovedPermanently)
	})
	mux.HandleFunc("/repos/o/r/branches/br", func(w http.ResponseWriter, r *http.Request) {
		testMethod(t, r, "GET")
		fmt.Fprint(w, `{"name":"n", "commit":{"sha":"s","commit":{"message":"m"}}, "protected":true}`)
	})
	ctx := context.Background()
	branch, resp, err := client.Repositories.GetBranch(ctx, "o", "r", "b", 1)
	if err != nil {
		t.Errorf("Repositories.GetBranch returned error: %v", err)
	}
	if resp.StatusCode != http.StatusOK {
		t.Errorf("Repositories.GetBranch returned status: %d, want %d", resp.StatusCode, http.StatusOK)
	}

	want := &Branch{
		Name: String("n"),
		Commit: &RepositoryCommit{
			SHA: String("s"),
			Commit: &Commit{
				Message: String("m"),
			},
		},
		Protected: Bool(true),
	}
	if !cmp.Equal(branch, want) {
		t.Errorf("Repositories.GetBranch returned %+v, want %+v", branch, want)
	}
}

func TestRepositoriesService_GetBranch_notFound(t *testing.T) {
	tests := []struct {
		branch  string
		urlPath string
	}{
		{branch: "b", urlPath: "/repos/o/r/branches/b"},
		{branch: "feat/branch-50%", urlPath: "/repos/o/r/branches/feat-branch-50%"},
	}

	for _, test := range tests {
		t.Run(test.branch, func(t *testing.T) {
			client, mux, _, teardown := setup()
			defer teardown()

			mux.HandleFunc(test.urlPath, func(w http.ResponseWriter, r *http.Request) {
				testMethod(t, r, "GET")
				http.Error(w, "branch not found", http.StatusNotFound)
			})
			ctx := context.Background()
			_, resp, err := client.Repositories.GetBranch(ctx, "o", "r", test.branch, 1)
			if err == nil {
				t.Error("Repositories.GetBranch returned error: nil")
			}
			if resp.StatusCode != http.StatusNotFound {
				t.Errorf("Repositories.GetBranch returned status: %d, want %d", resp.StatusCode, http.StatusNotFound)
			}

			// Add custom round tripper
			client.client.Transport = roundTripperFunc(func(r *http.Request) (*http.Response, error) {
				return nil, errors.New("failed to get branch")
			})

			const methodName = "GetBranch"
			testBadOptions(t, methodName, func() (err error) {
				_, _, err = client.Repositories.GetBranch(ctx, "\n", "\n", "\n", 1)
				return err
			})
		})
	}
}

func TestRepositoriesService_RenameBranch(t *testing.T) {
	tests := []struct {
		branch  string
		urlPath string
	}{
		{branch: "b", urlPath: "/repos/o/r/branches/b/rename"},
		{branch: "feat/branch-50%", urlPath: "/repos/o/r/branches/feat/branch-50%/rename"},
	}

	for _, test := range tests {
		t.Run(test.branch, func(t *testing.T) {
			client, mux, _, teardown := setup()
			defer teardown()

			renameBranchReq := "nn"

			mux.HandleFunc(test.urlPath, func(w http.ResponseWriter, r *http.Request) {
				v := new(renameBranchRequest)
				assertNilError(t, json.NewDecoder(r.Body).Decode(v))

				testMethod(t, r, "POST")
				want := &renameBranchRequest{NewName: renameBranchReq}
				if !cmp.Equal(v, want) {
					t.Errorf("Request body = %+v, want %+v", v, want)
				}

				fmt.Fprint(w, `{"protected":true,"name":"nn"}`)
			})

			ctx := context.Background()
			got, _, err := client.Repositories.RenameBranch(ctx, "o", "r", test.branch, renameBranchReq)
			if err != nil {
				t.Errorf("Repositories.RenameBranch returned error: %v", err)
			}

			want := &Branch{Name: String("nn"), Protected: Bool(true)}
			if !cmp.Equal(got, want) {
				t.Errorf("Repositories.RenameBranch returned %+v, want %+v", got, want)
			}

			const methodName = "RenameBranch"
			testBadOptions(t, methodName, func() (err error) {
				_, _, err = client.Repositories.RenameBranch(ctx, "\n", "\n", "\n", renameBranchReq)
				return err
			})

			testNewRequestAndDoFailure(t, methodName, client, func() (*Response, error) {
				got, resp, err := client.Repositories.RenameBranch(ctx, "o", "r", test.branch, renameBranchReq)
				if got != nil {
					t.Errorf("testNewRequestAndDoFailure %v = %#v, want nil", methodName, got)
				}
				return resp, err
			})
		})
	}
}

func TestRepositoriesService_GetBranchProtection(t *testing.T) {
	tests := []struct {
		branch               string
		urlPath              string
		enforceAdminsURLPath string
	}{
		{branch: "b", urlPath: "/repos/o/r/branches/b/protection", enforceAdminsURLPath: "/repos/o/r/branches/b/protection/enforce_admins"},
		{branch: "feat/branch-50%", urlPath: "/repos/o/r/branches/feat/branch-50%/protection", enforceAdminsURLPath: "/repos/o/r/branches/feat/branch-50%/protection/enforce_admins"},
	}

	for _, test := range tests {
		t.Run(test.branch, func(t *testing.T) {
			client, mux, _, teardown := setup()
			defer teardown()

			mux.HandleFunc(test.urlPath, func(w http.ResponseWriter, r *http.Request) {
				testMethod(t, r, "GET")
				// TODO: remove custom Accept header when this API fully launches
				testHeader(t, r, "Accept", mediaTypeRequiredApprovingReviewsPreview)
				fmt.Fprintf(w, `{
						"required_status_checks":{
							"strict":true,
							"contexts":["continuous-integration"],
							"checks": [
								{
									"context": "continuous-integration",
									"app_id": null
								}
							]
						},
						"required_pull_request_reviews":{
							"dismissal_restrictions":{
								"users":[{
									"id":3,
									"login":"u"
								}],
								"teams":[{
									"id":4,
									"slug":"t"
								}],
								"apps":[{
									"id":5,
									"slug":"a"
								}]
							},
							"dismiss_stale_reviews":true,
							"require_code_owner_reviews":true,
							"require_last_push_approval":false,
							"required_approving_review_count":1
							},
							"enforce_admins":{
								"url":"%s",
								"enabled":true
							},
							"restrictions":{
								"users":[{"id":1,"login":"u"}],
								"teams":[{"id":2,"slug":"t"}],
								"apps":[{"id":3,"slug":"a"}]
							},
							"required_conversation_resolution": {
								"enabled": true
							},
							"block_creations": {
								"enabled": false
							},
							"lock_branch": {
								"enabled": false
							},
							"allow_fork_syncing": {
								"enabled": false
							}
						}`, test.enforceAdminsURLPath)
			})

			ctx := context.Background()
			protection, _, err := client.Repositories.GetBranchProtection(ctx, "o", "r", test.branch)
			if err != nil {
				t.Errorf("Repositories.GetBranchProtection returned error: %v", err)
			}

			want := &Protection{
				RequiredStatusChecks: &RequiredStatusChecks{
					Strict:   true,
					Contexts: []string{"continuous-integration"},
					Checks: []*RequiredStatusCheck{
						{
							Context: "continuous-integration",
						},
					},
				},
				RequiredPullRequestReviews: &PullRequestReviewsEnforcement{
					DismissStaleReviews: true,
					DismissalRestrictions: &DismissalRestrictions{
						Users: []*User{
							{Login: String("u"), ID: Int64(3)},
						},
						Teams: []*Team{
							{Slug: String("t"), ID: Int64(4)},
						},
						Apps: []*App{
							{Slug: String("a"), ID: Int64(5)},
						},
					},
					RequireCodeOwnerReviews:      true,
					RequiredApprovingReviewCount: 1,
					RequireLastPushApproval:      false,
				},
				EnforceAdmins: &AdminEnforcement{
					URL:     String(test.enforceAdminsURLPath),
					Enabled: true,
				},
				Restrictions: &BranchRestrictions{
					Users: []*User{
						{Login: String("u"), ID: Int64(1)},
					},
					Teams: []*Team{
						{Slug: String("t"), ID: Int64(2)},
					},
					Apps: []*App{
						{Slug: String("a"), ID: Int64(3)},
					},
				},
				RequiredConversationResolution: &RequiredConversationResolution{
					Enabled: true,
				},
				BlockCreations: &BlockCreations{
					Enabled: Bool(false),
				},
				LockBranch: &LockBranch{
					Enabled: Bool(false),
				},
				AllowForkSyncing: &AllowForkSyncing{
					Enabled: Bool(false),
				},
			}
			if !cmp.Equal(protection, want) {
				t.Errorf("Repositories.GetBranchProtection returned %+v, want %+v", protection, want)
			}

			const methodName = "GetBranchProtection"
			testBadOptions(t, methodName, func() (err error) {
				_, _, err = client.Repositories.GetBranchProtection(ctx, "\n", "\n", "\n")
				return err
			})

			testNewRequestAndDoFailure(t, methodName, client, func() (*Response, error) {
				got, resp, err := client.Repositories.GetBranchProtection(ctx, "o", "r", test.branch)
				if got != nil {
					t.Errorf("testNewRequestAndDoFailure %v = %#v, want nil", methodName, got)
				}
				return resp, err
			})
		})
	}
}

func TestRepositoriesService_GetBranchProtection_noDismissalRestrictions(t *testing.T) {
	client, mux, _, teardown := setup()
	defer teardown()

	tests := []struct {
		branch               string
		urlPath              string
		enforceAdminsURLPath string
	}{
		{branch: "b", urlPath: "/repos/o/r/branches/b/protection", enforceAdminsURLPath: "/repos/o/r/branches/b/protection/enforce_admins"},
		{branch: "feat/branch-50%", urlPath: "/repos/o/r/branches/feat/branch-50%/protection", enforceAdminsURLPath: "/repos/o/r/branches/feat/branch-50%/protection/enforce_admins"},
	}

	for _, test := range tests {
		mux.HandleFunc(test.urlPath, func(w http.ResponseWriter, r *http.Request) {
			testMethod(t, r, "GET")
			// TODO: remove custom Accept header when this API fully launches
			testHeader(t, r, "Accept", mediaTypeRequiredApprovingReviewsPreview)
			fmt.Fprintf(w, `{
					"required_status_checks":{
						"strict":true,
						"contexts":["continuous-integration"],
						"checks": [
							{
								"context": "continuous-integration",
								"app_id": null
							}
						]
					},
					"required_pull_request_reviews":{
						"dismiss_stale_reviews":true,
						"require_code_owner_reviews":true,
						"required_approving_review_count":1
						},
						"enforce_admins":{
							"url":"%s",
							"enabled":true
						},
						"restrictions":{
							"users":[{"id":1,"login":"u"}],
							"teams":[{"id":2,"slug":"t"}]
						}
					}`, test.enforceAdminsURLPath)
		})

		ctx := context.Background()
		protection, _, err := client.Repositories.GetBranchProtection(ctx, "o", "r", test.branch)
		if err != nil {
			t.Errorf("Repositories.GetBranchProtection returned error: %v", err)
		}

		want := &Protection{
			RequiredStatusChecks: &RequiredStatusChecks{
				Strict:   true,
				Contexts: []string{"continuous-integration"},
				Checks: []*RequiredStatusCheck{
					{
						Context: "continuous-integration",
					},
				},
			},
			RequiredPullRequestReviews: &PullRequestReviewsEnforcement{
				DismissStaleReviews:          true,
				DismissalRestrictions:        nil,
				RequireCodeOwnerReviews:      true,
				RequiredApprovingReviewCount: 1,
			},
			EnforceAdmins: &AdminEnforcement{
				URL:     String(test.enforceAdminsURLPath),
				Enabled: true,
			},
			Restrictions: &BranchRestrictions{
				Users: []*User{
					{Login: String("u"), ID: Int64(1)},
				},
				Teams: []*Team{
					{Slug: String("t"), ID: Int64(2)},
				},
			},
		}
		if !cmp.Equal(protection, want) {
			t.Errorf("Repositories.GetBranchProtection returned %+v, want %+v", protection, want)
		}
	}
}

func TestRepositoriesService_GetBranchProtection_branchNotProtected(t *testing.T) {
	tests := []struct {
		branch  string
		urlPath string
	}{
		{branch: "b", urlPath: "/repos/o/r/branches/b/protection"},
		{branch: "feat/branch-50%", urlPath: "/repos/o/r/branches/feat/branch-50%/protection"},
	}

	for _, test := range tests {
		t.Run(test.branch, func(t *testing.T) {
			client, mux, _, teardown := setup()
			defer teardown()

			mux.HandleFunc(test.urlPath, func(w http.ResponseWriter, r *http.Request) {
				testMethod(t, r, "GET")

				w.WriteHeader(http.StatusBadRequest)
				fmt.Fprintf(w, `{
					"message": %q,
					"documentation_url": "https://docs.github.com/rest/repos#get-branch-protection"
					}`, githubBranchNotProtected)
			})

			ctx := context.Background()
			protection, _, err := client.Repositories.GetBranchProtection(ctx, "o", "r", test.branch)

			if protection != nil {
				t.Errorf("Repositories.GetBranchProtection returned non-nil protection data")
			}

			if err != ErrBranchNotProtected {
				t.Errorf("Repositories.GetBranchProtection returned an invalid error: %v", err)
			}
		})
	}
}

func TestRepositoriesService_UpdateBranchProtection_Contexts(t *testing.T) {
	tests := []struct {
		branch  string
		urlPath string
	}{
		{branch: "b", urlPath: "/repos/o/r/branches/b/protection"},
		{branch: "feat/branch-50%", urlPath: "/repos/o/r/branches/feat/branch-50%/protection"},
	}

	for _, test := range tests {
		t.Run(test.branch, func(t *testing.T) {
			client, mux, _, teardown := setup()
			defer teardown()

			input := &ProtectionRequest{
				RequiredStatusChecks: &RequiredStatusChecks{
					Strict:   true,
					Contexts: []string{"continuous-integration"},
				},
				RequiredPullRequestReviews: &PullRequestReviewsEnforcementRequest{
					DismissStaleReviews: true,
					DismissalRestrictionsRequest: &DismissalRestrictionsRequest{
						Users: &[]string{"uu"},
						Teams: &[]string{"tt"},
						Apps:  &[]string{"aa"},
					},
					BypassPullRequestAllowancesRequest: &BypassPullRequestAllowancesRequest{
						Users: []string{"uuu"},
						Teams: []string{"ttt"},
						Apps:  []string{"aaa"},
					},
				},
				Restrictions: &BranchRestrictionsRequest{
					Users: []string{"u"},
					Teams: []string{"t"},
					Apps:  []string{"a"},
				},
				BlockCreations:   Bool(true),
				LockBranch:       Bool(true),
				AllowForkSyncing: Bool(true),
			}

			mux.HandleFunc(test.urlPath, func(w http.ResponseWriter, r *http.Request) {
				v := new(ProtectionRequest)
				assertNilError(t, json.NewDecoder(r.Body).Decode(v))

				testMethod(t, r, "PUT")
				if !cmp.Equal(v, input) {
					t.Errorf("Request body = %+v, want %+v", v, input)
				}

				// TODO: remove custom Accept header when this API fully launches
				testHeader(t, r, "Accept", mediaTypeRequiredApprovingReviewsPreview)
				fmt.Fprintf(w, `{
					"required_status_checks":{
						"strict":true,
						"contexts":["continuous-integration"],
						"checks": [
							{
								"context": "continuous-integration",
								"app_id": null
							}
						]
					},
					"required_pull_request_reviews":{
						"dismissal_restrictions":{
							"users":[{
								"id":3,
								"login":"uu"
							}],
							"teams":[{
								"id":4,
								"slug":"tt"
							}],
							"apps":[{
								"id":5,
								"slug":"aa"
							}]
						},
						"dismiss_stale_reviews":true,
						"require_code_owner_reviews":true,
						"bypass_pull_request_allowances": {
							"users":[{"id":10,"login":"uuu"}],
							"teams":[{"id":20,"slug":"ttt"}],
							"apps":[{"id":30,"slug":"aaa"}]
						}
					},
					"restrictions":{
						"users":[{"id":1,"login":"u"}],
						"teams":[{"id":2,"slug":"t"}],
						"apps":[{"id":3,"slug":"a"}]
					},
					"block_creations": {
						"enabled": true
					},
					"lock_branch": {
						"enabled": true
					},
					"allow_fork_syncing": {
						"enabled": true
					}
				}`)
			})

			ctx := context.Background()
			protection, _, err := client.Repositories.UpdateBranchProtection(ctx, "o", "r", test.branch, input)
			if err != nil {
				t.Errorf("Repositories.UpdateBranchProtection returned error: %v", err)
			}

			want := &Protection{
				RequiredStatusChecks: &RequiredStatusChecks{
					Strict:   true,
					Contexts: []string{"continuous-integration"},
					Checks: []*RequiredStatusCheck{
						{
							Context: "continuous-integration",
						},
					},
				},
				RequiredPullRequestReviews: &PullRequestReviewsEnforcement{
					DismissStaleReviews: true,
					DismissalRestrictions: &DismissalRestrictions{
						Users: []*User{
							{Login: String("uu"), ID: Int64(3)},
						},
						Teams: []*Team{
							{Slug: String("tt"), ID: Int64(4)},
						},
						Apps: []*App{
							{Slug: String("aa"), ID: Int64(5)},
						},
					},
					RequireCodeOwnerReviews: true,
					BypassPullRequestAllowances: &BypassPullRequestAllowances{
						Users: []*User{
							{Login: String("uuu"), ID: Int64(10)},
						},
						Teams: []*Team{
							{Slug: String("ttt"), ID: Int64(20)},
						},
						Apps: []*App{
							{Slug: String("aaa"), ID: Int64(30)},
						},
					},
				},
				Restrictions: &BranchRestrictions{
					Users: []*User{
						{Login: String("u"), ID: Int64(1)},
					},
					Teams: []*Team{
						{Slug: String("t"), ID: Int64(2)},
					},
					Apps: []*App{
						{Slug: String("a"), ID: Int64(3)},
					},
				},
				BlockCreations: &BlockCreations{
					Enabled: Bool(true),
				},
				LockBranch: &LockBranch{
					Enabled: Bool(true),
				},
				AllowForkSyncing: &AllowForkSyncing{
					Enabled: Bool(true),
				},
			}
			if !cmp.Equal(protection, want) {
				t.Errorf("Repositories.UpdateBranchProtection returned %+v, want %+v", protection, want)
			}

			const methodName = "UpdateBranchProtection"
			testBadOptions(t, methodName, func() (err error) {
				_, _, err = client.Repositories.UpdateBranchProtection(ctx, "\n", "\n", "\n", input)
				return err
			})

			testNewRequestAndDoFailure(t, methodName, client, func() (*Response, error) {
				got, resp, err := client.Repositories.UpdateBranchProtection(ctx, "o", "r", test.branch, input)
				if got != nil {
					t.Errorf("testNewRequestAndDoFailure %v = %#v, want nil", methodName, got)
				}
				return resp, err
			})
		})
	}
}

func TestRepositoriesService_UpdateBranchProtection_Checks(t *testing.T) {
	tests := []struct {
		branch  string
		urlPath string
	}{
		{branch: "b", urlPath: "/repos/o/r/branches/b/protection"},
		{branch: "feat/branch-50%", urlPath: "/repos/o/r/branches/feat/branch-50%/protection"},
	}

	for _, test := range tests {
		t.Run(test.branch, func(t *testing.T) {
			client, mux, _, teardown := setup()
			defer teardown()

			input := &ProtectionRequest{
				RequiredStatusChecks: &RequiredStatusChecks{
					Strict: true,
					Checks: []*RequiredStatusCheck{
						{
							Context: "continuous-integration",
						},
					},
				},
				RequiredPullRequestReviews: &PullRequestReviewsEnforcementRequest{
					DismissStaleReviews: true,
					DismissalRestrictionsRequest: &DismissalRestrictionsRequest{
						Users: &[]string{"uu"},
						Teams: &[]string{"tt"},
						Apps:  &[]string{"aa"},
					},
					BypassPullRequestAllowancesRequest: &BypassPullRequestAllowancesRequest{
						Users: []string{"uuu"},
						Teams: []string{"ttt"},
						Apps:  []string{"aaa"},
					},
				},
				Restrictions: &BranchRestrictionsRequest{
					Users: []string{"u"},
					Teams: []string{"t"},
					Apps:  []string{"a"},
				},
			}

			mux.HandleFunc(test.urlPath, func(w http.ResponseWriter, r *http.Request) {
				v := new(ProtectionRequest)
				assertNilError(t, json.NewDecoder(r.Body).Decode(v))

				testMethod(t, r, "PUT")
				if !cmp.Equal(v, input) {
					t.Errorf("Request body = %+v, want %+v", v, input)
				}

				// TODO: remove custom Accept header when this API fully launches
				testHeader(t, r, "Accept", mediaTypeRequiredApprovingReviewsPreview)
				fmt.Fprintf(w, `{
					"required_status_checks":{
						"strict":true,
						"contexts":["continuous-integration"],
						"checks": [
							{
								"context": "continuous-integration",
								"app_id": null
							}
						]
					},
					"required_pull_request_reviews":{
						"dismissal_restrictions":{
							"users":[{
								"id":3,
								"login":"uu"
							}],
							"teams":[{
								"id":4,
								"slug":"tt"
							}],
							"apps":[{
								"id":5,
								"slug":"aa"
							}]
						},
						"dismiss_stale_reviews":true,
						"require_code_owner_reviews":true,
						"bypass_pull_request_allowances": {
							"users":[{"id":10,"login":"uuu"}],
							"teams":[{"id":20,"slug":"ttt"}],
							"apps":[{"id":30,"slug":"aaa"}]
						}
					},
					"restrictions":{
						"users":[{"id":1,"login":"u"}],
						"teams":[{"id":2,"slug":"t"}],
						"apps":[{"id":3,"slug":"a"}]
					}
				}`)
			})

			ctx := context.Background()
			protection, _, err := client.Repositories.UpdateBranchProtection(ctx, "o", "r", test.branch, input)
			if err != nil {
				t.Errorf("Repositories.UpdateBranchProtection returned error: %v", err)
			}

			want := &Protection{
				RequiredStatusChecks: &RequiredStatusChecks{
					Strict:   true,
					Contexts: []string{"continuous-integration"},
					Checks: []*RequiredStatusCheck{
						{
							Context: "continuous-integration",
						},
					},
				},
				RequiredPullRequestReviews: &PullRequestReviewsEnforcement{
					DismissStaleReviews: true,
					DismissalRestrictions: &DismissalRestrictions{
						Users: []*User{
							{Login: String("uu"), ID: Int64(3)},
						},
						Teams: []*Team{
							{Slug: String("tt"), ID: Int64(4)},
						},
						Apps: []*App{
							{Slug: String("aa"), ID: Int64(5)},
						},
					},
					RequireCodeOwnerReviews: true,
					BypassPullRequestAllowances: &BypassPullRequestAllowances{
						Users: []*User{
							{Login: String("uuu"), ID: Int64(10)},
						},
						Teams: []*Team{
							{Slug: String("ttt"), ID: Int64(20)},
						},
						Apps: []*App{
							{Slug: String("aaa"), ID: Int64(30)},
						},
					},
				},
				Restrictions: &BranchRestrictions{
					Users: []*User{
						{Login: String("u"), ID: Int64(1)},
					},
					Teams: []*Team{
						{Slug: String("t"), ID: Int64(2)},
					},
					Apps: []*App{
						{Slug: String("a"), ID: Int64(3)},
					},
				},
			}
			if !cmp.Equal(protection, want) {
				t.Errorf("Repositories.UpdateBranchProtection returned %+v, want %+v", protection, want)
			}
		})
	}
}

func TestRepositoriesService_UpdateBranchProtection_StrictNoChecks(t *testing.T) {
	tests := []struct {
		branch  string
		urlPath string
	}{
		{branch: "b", urlPath: "/repos/o/r/branches/b/protection"},
		{branch: "feat/branch-50%", urlPath: "/repos/o/r/branches/feat/branch-50%/protection"},
	}

	for _, test := range tests {
		t.Run(test.branch, func(t *testing.T) {
			client, mux, _, teardown := setup()
			defer teardown()

			input := &ProtectionRequest{
				RequiredStatusChecks: &RequiredStatusChecks{
					Strict: true,
					Checks: []*RequiredStatusCheck{},
				},
				RequiredPullRequestReviews: &PullRequestReviewsEnforcementRequest{
					DismissStaleReviews: true,
					DismissalRestrictionsRequest: &DismissalRestrictionsRequest{
						Users: &[]string{"uu"},
						Teams: &[]string{"tt"},
						Apps:  &[]string{"aa"},
					},
					BypassPullRequestAllowancesRequest: &BypassPullRequestAllowancesRequest{
						Users: []string{"uuu"},
						Teams: []string{"ttt"},
						Apps:  []string{"aaa"},
					},
				},
				Restrictions: &BranchRestrictionsRequest{
					Users: []string{"u"},
					Teams: []string{"t"},
					Apps:  []string{"a"},
				},
			}

			mux.HandleFunc(test.urlPath, func(w http.ResponseWriter, r *http.Request) {
				v := new(ProtectionRequest)
				assertNilError(t, json.NewDecoder(r.Body).Decode(v))

				testMethod(t, r, "PUT")
				if !cmp.Equal(v, input) {
					t.Errorf("Request body = %+v, want %+v", v, input)
				}

				// TODO: remove custom Accept header when this API fully launches
				testHeader(t, r, "Accept", mediaTypeRequiredApprovingReviewsPreview)
				fmt.Fprintf(w, `{
					"required_status_checks":{
						"strict":true,
						"contexts":[],
						"checks": []
					},
					"required_pull_request_reviews":{
						"dismissal_restrictions":{
							"users":[{
								"id":3,
								"login":"uu"
							}],
							"teams":[{
								"id":4,
								"slug":"tt"
							}],
							"apps":[{
								"id":5,
								"slug":"aa"
							}]
						},
						"dismiss_stale_reviews":true,
						"require_code_owner_reviews":true,
						"require_last_push_approval":false,
						"bypass_pull_request_allowances": {
							"users":[{"id":10,"login":"uuu"}],
							"teams":[{"id":20,"slug":"ttt"}],
							"apps":[{"id":30,"slug":"aaa"}]
						}
					},
					"restrictions":{
						"users":[{"id":1,"login":"u"}],
						"teams":[{"id":2,"slug":"t"}],
						"apps":[{"id":3,"slug":"a"}]
					}
				}`)
			})

			ctx := context.Background()
			protection, _, err := client.Repositories.UpdateBranchProtection(ctx, "o", "r", test.branch, input)
			if err != nil {
				t.Errorf("Repositories.UpdateBranchProtection returned error: %v", err)
			}

			want := &Protection{
				RequiredStatusChecks: &RequiredStatusChecks{
					Strict:   true,
					Contexts: []string{},
					Checks:   []*RequiredStatusCheck{},
				},
				RequiredPullRequestReviews: &PullRequestReviewsEnforcement{
					DismissStaleReviews: true,
					DismissalRestrictions: &DismissalRestrictions{
						Users: []*User{
							{Login: String("uu"), ID: Int64(3)},
						},
						Teams: []*Team{
							{Slug: String("tt"), ID: Int64(4)},
						},
						Apps: []*App{
							{Slug: String("aa"), ID: Int64(5)},
						},
					},
					RequireCodeOwnerReviews: true,
					BypassPullRequestAllowances: &BypassPullRequestAllowances{
						Users: []*User{
							{Login: String("uuu"), ID: Int64(10)},
						},
						Teams: []*Team{
							{Slug: String("ttt"), ID: Int64(20)},
						},
						Apps: []*App{
							{Slug: String("aaa"), ID: Int64(30)},
						},
					},
				},
				Restrictions: &BranchRestrictions{
					Users: []*User{
						{Login: String("u"), ID: Int64(1)},
					},
					Teams: []*Team{
						{Slug: String("t"), ID: Int64(2)},
					},
					Apps: []*App{
						{Slug: String("a"), ID: Int64(3)},
					},
				},
			}
			if !cmp.Equal(protection, want) {
				t.Errorf("Repositories.UpdateBranchProtection returned %+v, want %+v", protection, want)
			}
		})
	}
}

func TestRepositoriesService_UpdateBranchProtection_RequireLastPushApproval(t *testing.T) {
	tests := []struct {
		branch  string
		urlPath string
	}{
		{branch: "b", urlPath: "/repos/o/r/branches/b/protection"},
		{branch: "feat/branch-50%", urlPath: "/repos/o/r/branches/feat/branch-50%/protection"},
	}

	for _, test := range tests {
		t.Run(test.branch, func(t *testing.T) {
			client, mux, _, teardown := setup()
			defer teardown()

			input := &ProtectionRequest{
				RequiredPullRequestReviews: &PullRequestReviewsEnforcementRequest{
					RequireLastPushApproval: Bool(true),
				},
			}

			mux.HandleFunc(test.urlPath, func(w http.ResponseWriter, r *http.Request) {
				v := new(ProtectionRequest)
				assertNilError(t, json.NewDecoder(r.Body).Decode(v))

				testMethod(t, r, "PUT")
				if !cmp.Equal(v, input) {
					t.Errorf("Request body = %+v, want %+v", v, input)
				}

				fmt.Fprintf(w, `{
					"required_pull_request_reviews":{
						"require_last_push_approval":true
					}
				}`)
			})

			ctx := context.Background()
			protection, _, err := client.Repositories.UpdateBranchProtection(ctx, "o", "r", test.branch, input)
			if err != nil {
				t.Errorf("Repositories.UpdateBranchProtection returned error: %v", err)
			}

			want := &Protection{
				RequiredPullRequestReviews: &PullRequestReviewsEnforcement{
					RequireLastPushApproval: true,
				},
			}
			if !cmp.Equal(protection, want) {
				t.Errorf("Repositories.UpdateBranchProtection returned %+v, want %+v", protection, want)
			}
		})
	}
}

func TestRepositoriesService_RemoveBranchProtection(t *testing.T) {
	tests := []struct {
		branch  string
		urlPath string
	}{
		{branch: "b", urlPath: "/repos/o/r/branches/b/protection"},
		{branch: "feat/branch-50%", urlPath: "/repos/o/r/branches/feat/branch-50%/protection"},
	}

	for _, test := range tests {
		t.Run(test.branch, func(t *testing.T) {
			client, mux, _, teardown := setup()
			defer teardown()

			mux.HandleFunc(test.urlPath, func(w http.ResponseWriter, r *http.Request) {
				testMethod(t, r, "DELETE")
				w.WriteHeader(http.StatusNoContent)
			})

			ctx := context.Background()
			_, err := client.Repositories.RemoveBranchProtection(ctx, "o", "r", test.branch)
			if err != nil {
				t.Errorf("Repositories.RemoveBranchProtection returned error: %v", err)
			}

			const methodName = "RemoveBranchProtection"
			testBadOptions(t, methodName, func() (err error) {
				_, err = client.Repositories.RemoveBranchProtection(ctx, "\n", "\n", "\n")
				return err
			})

			testNewRequestAndDoFailure(t, methodName, client, func() (*Response, error) {
				return client.Repositories.RemoveBranchProtection(ctx, "o", "r", test.branch)
			})
		})
	}
}

func TestRepositoriesService_ListLanguages_invalidOwner(t *testing.T) {
	client, _, _, teardown := setup()
	defer teardown()

	ctx := context.Background()
	_, _, err := client.Repositories.ListLanguages(ctx, "%", "%")
	testURLParseError(t, err)
}

func TestRepositoriesService_License(t *testing.T) {
	client, mux, _, teardown := setup()
	defer teardown()

	mux.HandleFunc("/repos/o/r/license", func(w http.ResponseWriter, r *http.Request) {
		testMethod(t, r, "GET")
		fmt.Fprint(w, `{"name": "LICENSE", "path": "LICENSE", "license":{"key":"mit","name":"MIT License","spdx_id":"MIT","url":"https://api.github.com/licenses/mit","featured":true}}`)
	})

	ctx := context.Background()
	got, _, err := client.Repositories.License(ctx, "o", "r")
	if err != nil {
		t.Errorf("Repositories.License returned error: %v", err)
	}

	want := &RepositoryLicense{
		Name: String("LICENSE"),
		Path: String("LICENSE"),
		License: &License{
			Name:     String("MIT License"),
			Key:      String("mit"),
			SPDXID:   String("MIT"),
			URL:      String("https://api.github.com/licenses/mit"),
			Featured: Bool(true),
		},
	}

	if !cmp.Equal(got, want) {
		t.Errorf("Repositories.License returned %+v, want %+v", got, want)
	}

	const methodName = "License"
	testBadOptions(t, methodName, func() (err error) {
		_, _, err = client.Repositories.License(ctx, "\n", "\n")
		return err
	})

	testNewRequestAndDoFailure(t, methodName, client, func() (*Response, error) {
		got, resp, err := client.Repositories.License(ctx, "o", "r")
		if got != nil {
			t.Errorf("testNewRequestAndDoFailure %v = %#v, want nil", methodName, got)
		}
		return resp, err
	})
}

func TestRepositoriesService_GetRequiredStatusChecks(t *testing.T) {
	tests := []struct {
		branch  string
		urlPath string
	}{
		{branch: "b", urlPath: "/repos/o/r/branches/b/protection/required_status_checks"},
		{branch: "feat/branch-50%", urlPath: "/repos/o/r/branches/feat/branch-50%/protection/required_status_checks"},
	}

	for _, test := range tests {
		t.Run(test.branch, func(t *testing.T) {
			client, mux, _, teardown := setup()
			defer teardown()

			mux.HandleFunc(test.urlPath, func(w http.ResponseWriter, r *http.Request) {
				testMethod(t, r, "GET")
				fmt.Fprint(w, `{
					"strict": true,
					"contexts": ["x","y","z"],
					"checks": [
						{
							"context": "x",
							"app_id": null
						},
						{
							"context": "y",
							"app_id": null
						},
						{
							"context": "z",
							"app_id": null
						}
					]
				}`)
			})

			ctx := context.Background()
			checks, _, err := client.Repositories.GetRequiredStatusChecks(ctx, "o", "r", test.branch)
			if err != nil {
				t.Errorf("Repositories.GetRequiredStatusChecks returned error: %v", err)
			}

			want := &RequiredStatusChecks{
				Strict:   true,
				Contexts: []string{"x", "y", "z"},
				Checks: []*RequiredStatusCheck{
					{
						Context: "x",
					},
					{
						Context: "y",
					},
					{
						Context: "z",
					},
				},
			}
			if !cmp.Equal(checks, want) {
				t.Errorf("Repositories.GetRequiredStatusChecks returned %+v, want %+v", checks, want)
			}

			const methodName = "GetRequiredStatusChecks"
			testBadOptions(t, methodName, func() (err error) {
				_, _, err = client.Repositories.GetRequiredStatusChecks(ctx, "\n", "\n", "\n")
				return err
			})

			testNewRequestAndDoFailure(t, methodName, client, func() (*Response, error) {
				got, resp, err := client.Repositories.GetRequiredStatusChecks(ctx, "o", "r", test.branch)
				if got != nil {
					t.Errorf("testNewRequestAndDoFailure %v = %#v, want nil", methodName, got)
				}
				return resp, err
			})
		})
	}
}

func TestRepositoriesService_GetRequiredStatusChecks_branchNotProtected(t *testing.T) {
	tests := []struct {
		branch  string
		urlPath string
	}{
		{branch: "b", urlPath: "/repos/o/r/branches/b/protection/required_status_checks"},
		{branch: "feat/branch-50%", urlPath: "/repos/o/r/branches/feat/branch-50%/protection/required_status_checks"},
	}

	for _, test := range tests {
		t.Run(test.branch, func(t *testing.T) {
			client, mux, _, teardown := setup()
			defer teardown()

			mux.HandleFunc(test.urlPath, func(w http.ResponseWriter, r *http.Request) {
				testMethod(t, r, "GET")

				w.WriteHeader(http.StatusBadRequest)
				fmt.Fprintf(w, `{
			"message": %q,
			"documentation_url": "https://docs.github.com/rest/repos#get-branch-protection"
			}`, githubBranchNotProtected)
			})

			ctx := context.Background()
			checks, _, err := client.Repositories.GetRequiredStatusChecks(ctx, "o", "r", test.branch)

			if checks != nil {
				t.Errorf("Repositories.GetRequiredStatusChecks returned non-nil status-checks data")
			}

			if err != ErrBranchNotProtected {
				t.Errorf("Repositories.GetRequiredStatusChecks returned an invalid error: %v", err)
			}
		})
	}
}

func TestRepositoriesService_UpdateRequiredStatusChecks_Contexts(t *testing.T) {
	tests := []struct {
		branch  string
		urlPath string
	}{
		{branch: "b", urlPath: "/repos/o/r/branches/b/protection/required_status_checks"},
		{branch: "feat/branch-50%", urlPath: "/repos/o/r/branches/feat/branch-50%/protection/required_status_checks"},
	}

	for _, test := range tests {
		t.Run(test.branch, func(t *testing.T) {
			client, mux, _, teardown := setup()
			defer teardown()

			input := &RequiredStatusChecksRequest{
				Strict:   Bool(true),
				Contexts: []string{"continuous-integration"},
			}

			mux.HandleFunc(test.urlPath, func(w http.ResponseWriter, r *http.Request) {
				v := new(RequiredStatusChecksRequest)
				assertNilError(t, json.NewDecoder(r.Body).Decode(v))

				testMethod(t, r, "PATCH")
				if !cmp.Equal(v, input) {
					t.Errorf("Request body = %+v, want %+v", v, input)
				}
				testHeader(t, r, "Accept", mediaTypeV3)
				fmt.Fprintf(w, `{
					"strict":true,
					"contexts":["continuous-integration"],
					"checks": [
						{
							"context": "continuous-integration",
							"app_id": null
						}
					]
				}`)
			})

			ctx := context.Background()
			statusChecks, _, err := client.Repositories.UpdateRequiredStatusChecks(ctx, "o", "r", test.branch, input)
			if err != nil {
				t.Errorf("Repositories.UpdateRequiredStatusChecks returned error: %v", err)
			}

			want := &RequiredStatusChecks{
				Strict:   true,
				Contexts: []string{"continuous-integration"},
				Checks: []*RequiredStatusCheck{
					{
						Context: "continuous-integration",
					},
				},
			}
			if !cmp.Equal(statusChecks, want) {
				t.Errorf("Repositories.UpdateRequiredStatusChecks returned %+v, want %+v", statusChecks, want)
			}

			const methodName = "UpdateRequiredStatusChecks"
			testBadOptions(t, methodName, func() (err error) {
				_, _, err = client.Repositories.UpdateRequiredStatusChecks(ctx, "\n", "\n", "\n", input)
				return err
			})

			testNewRequestAndDoFailure(t, methodName, client, func() (*Response, error) {
				got, resp, err := client.Repositories.UpdateRequiredStatusChecks(ctx, "o", "r", test.branch, input)
				if got != nil {
					t.Errorf("testNewRequestAndDoFailure %v = %#v, want nil", methodName, got)
				}
				return resp, err
			})
		})
	}
}

func TestRepositoriesService_UpdateRequiredStatusChecks_Checks(t *testing.T) {
	tests := []struct {
		branch  string
		urlPath string
	}{
		{branch: "b", urlPath: "/repos/o/r/branches/b/protection/required_status_checks"},
		{branch: "feat/branch-50%", urlPath: "/repos/o/r/branches/feat/branch-50%/protection/required_status_checks"},
	}

	for _, test := range tests {
		t.Run(test.branch, func(t *testing.T) {
			client, mux, _, teardown := setup()
			defer teardown()

			appID := int64(123)
			noAppID := int64(-1)
			input := &RequiredStatusChecksRequest{
				Strict: Bool(true),
				Checks: []*RequiredStatusCheck{
					{
						Context: "continuous-integration",
					},
					{
						Context: "continuous-integration2",
						AppID:   &appID,
					},
					{
						Context: "continuous-integration3",
						AppID:   &noAppID,
					},
				},
			}

			mux.HandleFunc(test.urlPath, func(w http.ResponseWriter, r *http.Request) {
				v := new(RequiredStatusChecksRequest)
				assertNilError(t, json.NewDecoder(r.Body).Decode(v))

				testMethod(t, r, "PATCH")
				if !cmp.Equal(v, input) {
					t.Errorf("Request body = %+v, want %+v", v, input)
				}
				testHeader(t, r, "Accept", mediaTypeV3)
				fmt.Fprintf(w, `{
					"strict":true,
					"contexts":["continuous-integration"],
					"checks": [
						{
							"context": "continuous-integration",
							"app_id": null
						},
						{
							"context": "continuous-integration2",
							"app_id": 123
						},
						{
							"context": "continuous-integration3",
							"app_id": null
						}
					]
				}`)
			})

			ctx := context.Background()
			statusChecks, _, err := client.Repositories.UpdateRequiredStatusChecks(ctx, "o", "r", test.branch, input)
			if err != nil {
				t.Errorf("Repositories.UpdateRequiredStatusChecks returned error: %v", err)
			}

			want := &RequiredStatusChecks{
				Strict:   true,
				Contexts: []string{"continuous-integration"},
				Checks: []*RequiredStatusCheck{
					{
						Context: "continuous-integration",
					},
					{
						Context: "continuous-integration2",
						AppID:   &appID,
					},
					{
						Context: "continuous-integration3",
					},
				},
			}
			if !cmp.Equal(statusChecks, want) {
				t.Errorf("Repositories.UpdateRequiredStatusChecks returned %+v, want %+v", statusChecks, want)
			}
		})
	}
}

func TestRepositoriesService_RemoveRequiredStatusChecks(t *testing.T) {
	tests := []struct {
		branch  string
		urlPath string
	}{
		{branch: "b", urlPath: "/repos/o/r/branches/b/protection/required_status_checks"},
		{branch: "feat/branch-50%", urlPath: "/repos/o/r/branches/feat/branch-50%/protection/required_status_checks"},
	}

	for _, test := range tests {
		t.Run(test.branch, func(t *testing.T) {
			client, mux, _, teardown := setup()
			defer teardown()

			mux.HandleFunc(test.urlPath, func(w http.ResponseWriter, r *http.Request) {
				testMethod(t, r, "DELETE")
				testHeader(t, r, "Accept", mediaTypeV3)
				w.WriteHeader(http.StatusNoContent)
			})

			ctx := context.Background()
			_, err := client.Repositories.RemoveRequiredStatusChecks(ctx, "o", "r", test.branch)
			if err != nil {
				t.Errorf("Repositories.RemoveRequiredStatusChecks returned error: %v", err)
			}

			const methodName = "RemoveRequiredStatusChecks"
			testBadOptions(t, methodName, func() (err error) {
				_, err = client.Repositories.RemoveRequiredStatusChecks(ctx, "\n", "\n", "\n")
				return err
			})

			testNewRequestAndDoFailure(t, methodName, client, func() (*Response, error) {
				return client.Repositories.RemoveRequiredStatusChecks(ctx, "o", "r", test.branch)
			})
		})
	}
}

func TestRepositoriesService_ListRequiredStatusChecksContexts(t *testing.T) {
	tests := []struct {
		branch  string
		urlPath string
	}{
		{branch: "b", urlPath: "/repos/o/r/branches/b/protection/required_status_checks/contexts"},
		{branch: "feat/branch-50%", urlPath: "/repos/o/r/branches/feat/branch-50%/protection/required_status_checks/contexts"},
	}

	for _, test := range tests {
		t.Run(test.branch, func(t *testing.T) {
			client, mux, _, teardown := setup()
			defer teardown()

			mux.HandleFunc(test.urlPath, func(w http.ResponseWriter, r *http.Request) {
				testMethod(t, r, "GET")
				fmt.Fprint(w, `["x", "y", "z"]`)
			})

			ctx := context.Background()
			contexts, _, err := client.Repositories.ListRequiredStatusChecksContexts(ctx, "o", "r", test.branch)
			if err != nil {
				t.Errorf("Repositories.ListRequiredStatusChecksContexts returned error: %v", err)
			}

			want := []string{"x", "y", "z"}
			if !cmp.Equal(contexts, want) {
				t.Errorf("Repositories.ListRequiredStatusChecksContexts returned %+v, want %+v", contexts, want)
			}

			const methodName = "ListRequiredStatusChecksContexts"
			testBadOptions(t, methodName, func() (err error) {
				_, _, err = client.Repositories.ListRequiredStatusChecksContexts(ctx, "\n", "\n", "\n")
				return err
			})

			testNewRequestAndDoFailure(t, methodName, client, func() (*Response, error) {
				got, resp, err := client.Repositories.ListRequiredStatusChecksContexts(ctx, "o", "r", test.branch)
				if got != nil {
					t.Errorf("testNewRequestAndDoFailure %v = %#v, want nil", methodName, got)
				}
				return resp, err
			})
		})
	}
}

func TestRepositoriesService_ListRequiredStatusChecksContexts_branchNotProtected(t *testing.T) {
	tests := []struct {
		branch  string
		urlPath string
	}{
		{branch: "b", urlPath: "/repos/o/r/branches/b/protection/required_status_checks/contexts"},
		{branch: "feat/branch-50%", urlPath: "/repos/o/r/branches/feat/branch-50%/protection/required_status_checks/contexts"},
	}

	for _, test := range tests {
		t.Run(test.branch, func(t *testing.T) {
			client, mux, _, teardown := setup()
			defer teardown()

			mux.HandleFunc(test.urlPath, func(w http.ResponseWriter, r *http.Request) {
				testMethod(t, r, "GET")

				w.WriteHeader(http.StatusBadRequest)
				fmt.Fprintf(w, `{
			"message": %q,
			"documentation_url": "https://docs.github.com/rest/repos#get-branch-protection"
			}`, githubBranchNotProtected)
			})

			ctx := context.Background()
			contexts, _, err := client.Repositories.ListRequiredStatusChecksContexts(ctx, "o", "r", test.branch)

			if contexts != nil {
				t.Errorf("Repositories.ListRequiredStatusChecksContexts returned non-nil contexts data")
			}

			if err != ErrBranchNotProtected {
				t.Errorf("Repositories.ListRequiredStatusChecksContexts returned an invalid error: %v", err)
			}
		})
	}
}

func TestRepositoriesService_GetPullRequestReviewEnforcement(t *testing.T) {
	tests := []struct {
		branch  string
		urlPath string
	}{
		{branch: "b", urlPath: "/repos/o/r/branches/b/protection/required_pull_request_reviews"},
		{branch: "feat/branch-50%", urlPath: "/repos/o/r/branches/feat/branch-50%/protection/required_pull_request_reviews"},
	}

	for _, test := range tests {
		t.Run(test.branch, func(t *testing.T) {
			client, mux, _, teardown := setup()
			defer teardown()

			mux.HandleFunc(test.urlPath, func(w http.ResponseWriter, r *http.Request) {
				testMethod(t, r, "GET")
				// TODO: remove custom Accept header when this API fully launches
				testHeader(t, r, "Accept", mediaTypeRequiredApprovingReviewsPreview)
				fmt.Fprintf(w, `{
			"dismissal_restrictions":{
				"users":[{"id":1,"login":"u"}],
				"teams":[{"id":2,"slug":"t"}],
				"apps":[{"id":3,"slug":"a"}]
			},
			"dismiss_stale_reviews":true,
			"require_code_owner_reviews":true,
			"required_approving_review_count":1
		}`)
			})

			ctx := context.Background()
			enforcement, _, err := client.Repositories.GetPullRequestReviewEnforcement(ctx, "o", "r", test.branch)
			if err != nil {
				t.Errorf("Repositories.GetPullRequestReviewEnforcement returned error: %v", err)
			}

			want := &PullRequestReviewsEnforcement{
				DismissStaleReviews: true,
				DismissalRestrictions: &DismissalRestrictions{
					Users: []*User{
						{Login: String("u"), ID: Int64(1)},
					},
					Teams: []*Team{
						{Slug: String("t"), ID: Int64(2)},
					},
					Apps: []*App{
						{Slug: String("a"), ID: Int64(3)},
					},
				},
				RequireCodeOwnerReviews:      true,
				RequiredApprovingReviewCount: 1,
			}

			if !cmp.Equal(enforcement, want) {
				t.Errorf("Repositories.GetPullRequestReviewEnforcement returned %+v, want %+v", enforcement, want)
			}

			const methodName = "GetPullRequestReviewEnforcement"
			testBadOptions(t, methodName, func() (err error) {
				_, _, err = client.Repositories.GetPullRequestReviewEnforcement(ctx, "\n", "\n", "\n")
				return err
			})

			testNewRequestAndDoFailure(t, methodName, client, func() (*Response, error) {
				got, resp, err := client.Repositories.GetPullRequestReviewEnforcement(ctx, "o", "r", test.branch)
				if got != nil {
					t.Errorf("testNewRequestAndDoFailure %v = %#v, want nil", methodName, got)
				}
				return resp, err
			})
		})
	}
}

func TestRepositoriesService_UpdatePullRequestReviewEnforcement(t *testing.T) {
	tests := []struct {
		branch  string
		urlPath string
	}{
		{branch: "b", urlPath: "/repos/o/r/branches/b/protection/required_pull_request_reviews"},
		{branch: "feat/branch-50%", urlPath: "/repos/o/r/branches/feat/branch-50%/protection/required_pull_request_reviews"},
	}

	for _, test := range tests {
		t.Run(test.branch, func(t *testing.T) {
			client, mux, _, teardown := setup()
			defer teardown()

			input := &PullRequestReviewsEnforcementUpdate{
				DismissalRestrictionsRequest: &DismissalRestrictionsRequest{
					Users: &[]string{"u"},
					Teams: &[]string{"t"},
					Apps:  &[]string{"a"},
				},
			}

			mux.HandleFunc(test.urlPath, func(w http.ResponseWriter, r *http.Request) {
				v := new(PullRequestReviewsEnforcementUpdate)
				assertNilError(t, json.NewDecoder(r.Body).Decode(v))

				testMethod(t, r, "PATCH")
				if !cmp.Equal(v, input) {
					t.Errorf("Request body = %+v, want %+v", v, input)
				}
				// TODO: remove custom Accept header when this API fully launches
				testHeader(t, r, "Accept", mediaTypeRequiredApprovingReviewsPreview)
				fmt.Fprintf(w, `{
					"dismissal_restrictions":{
						"users":[{"id":1,"login":"u"}],
						"teams":[{"id":2,"slug":"t"}],
						"apps":[{"id":3,"slug":"a"}]
					},
					"dismiss_stale_reviews":true,
					"require_code_owner_reviews":true,
					"required_approving_review_count":3
				}`)
			})

			ctx := context.Background()
			enforcement, _, err := client.Repositories.UpdatePullRequestReviewEnforcement(ctx, "o", "r", test.branch, input)
			if err != nil {
				t.Errorf("Repositories.UpdatePullRequestReviewEnforcement returned error: %v", err)
			}

			want := &PullRequestReviewsEnforcement{
				DismissStaleReviews: true,
				DismissalRestrictions: &DismissalRestrictions{
					Users: []*User{
						{Login: String("u"), ID: Int64(1)},
					},
					Teams: []*Team{
						{Slug: String("t"), ID: Int64(2)},
					},
					Apps: []*App{
						{Slug: String("a"), ID: Int64(3)},
					},
				},
				RequireCodeOwnerReviews:      true,
				RequiredApprovingReviewCount: 3,
			}
			if !cmp.Equal(enforcement, want) {
				t.Errorf("Repositories.UpdatePullRequestReviewEnforcement returned %+v, want %+v", enforcement, want)
			}

			const methodName = "UpdatePullRequestReviewEnforcement"
			testBadOptions(t, methodName, func() (err error) {
				_, _, err = client.Repositories.UpdatePullRequestReviewEnforcement(ctx, "\n", "\n", "\n", input)
				return err
			})

			testNewRequestAndDoFailure(t, methodName, client, func() (*Response, error) {
				got, resp, err := client.Repositories.UpdatePullRequestReviewEnforcement(ctx, "o", "r", test.branch, input)
				if got != nil {
					t.Errorf("testNewRequestAndDoFailure %v = %#v, want nil", methodName, got)
				}
				return resp, err
			})
		})
	}
}

func TestRepositoriesService_DisableDismissalRestrictions(t *testing.T) {
	tests := []struct {
		branch  string
		urlPath string
	}{
		{branch: "b", urlPath: "/repos/o/r/branches/b/protection/required_pull_request_reviews"},
		{branch: "feat/branch-50%", urlPath: "/repos/o/r/branches/feat/branch-50%/protection/required_pull_request_reviews"},
	}

	for _, test := range tests {
		t.Run(test.branch, func(t *testing.T) {
			client, mux, _, teardown := setup()
			defer teardown()

			mux.HandleFunc(test.urlPath, func(w http.ResponseWriter, r *http.Request) {
				testMethod(t, r, "PATCH")
				// TODO: remove custom Accept header when this API fully launches
				testHeader(t, r, "Accept", mediaTypeRequiredApprovingReviewsPreview)
				testBody(t, r, `{"dismissal_restrictions":{}}`+"\n")
				fmt.Fprintf(w, `{"dismiss_stale_reviews":true,"require_code_owner_reviews":true,"required_approving_review_count":1}`)
			})

			ctx := context.Background()
			enforcement, _, err := client.Repositories.DisableDismissalRestrictions(ctx, "o", "r", test.branch)
			if err != nil {
				t.Errorf("Repositories.DisableDismissalRestrictions returned error: %v", err)
			}

			want := &PullRequestReviewsEnforcement{
				DismissStaleReviews:          true,
				DismissalRestrictions:        nil,
				RequireCodeOwnerReviews:      true,
				RequiredApprovingReviewCount: 1,
			}
			if !cmp.Equal(enforcement, want) {
				t.Errorf("Repositories.DisableDismissalRestrictions returned %+v, want %+v", enforcement, want)
			}

			const methodName = "DisableDismissalRestrictions"
			testBadOptions(t, methodName, func() (err error) {
				_, _, err = client.Repositories.DisableDismissalRestrictions(ctx, "\n", "\n", "\n")
				return err
			})

			testNewRequestAndDoFailure(t, methodName, client, func() (*Response, error) {
				got, resp, err := client.Repositories.DisableDismissalRestrictions(ctx, "o", "r", test.branch)
				if got != nil {
					t.Errorf("testNewRequestAndDoFailure %v = %#v, want nil", methodName, got)
				}
				return resp, err
			})
		})
	}
}

func TestRepositoriesService_RemovePullRequestReviewEnforcement(t *testing.T) {
	tests := []struct {
		branch  string
		urlPath string
	}{
		{branch: "b", urlPath: "/repos/o/r/branches/b/protection/required_pull_request_reviews"},
		{branch: "feat/branch-50%", urlPath: "/repos/o/r/branches/feat/branch-50%/protection/required_pull_request_reviews"},
	}

	for _, test := range tests {
		t.Run(test.branch, func(t *testing.T) {
			client, mux, _, teardown := setup()
			defer teardown()

			mux.HandleFunc(test.urlPath, func(w http.ResponseWriter, r *http.Request) {
				testMethod(t, r, "DELETE")
				w.WriteHeader(http.StatusNoContent)
			})

			ctx := context.Background()
			_, err := client.Repositories.RemovePullRequestReviewEnforcement(ctx, "o", "r", test.branch)
			if err != nil {
				t.Errorf("Repositories.RemovePullRequestReviewEnforcement returned error: %v", err)
			}

			const methodName = "RemovePullRequestReviewEnforcement"
			testBadOptions(t, methodName, func() (err error) {
				_, err = client.Repositories.RemovePullRequestReviewEnforcement(ctx, "\n", "\n", "\n")
				return err
			})

			testNewRequestAndDoFailure(t, methodName, client, func() (*Response, error) {
				return client.Repositories.RemovePullRequestReviewEnforcement(ctx, "o", "r", test.branch)
			})
		})
	}
}

func TestRepositoriesService_GetAdminEnforcement(t *testing.T) {
	tests := []struct {
		branch  string
		urlPath string
	}{
		{branch: "b", urlPath: "/repos/o/r/branches/b/protection/enforce_admins"},
		{branch: "feat/branch-50%", urlPath: "/repos/o/r/branches/feat/branch-50%/protection/enforce_admins"},
	}

	for _, test := range tests {
		t.Run(test.branch, func(t *testing.T) {
			client, mux, _, teardown := setup()
			defer teardown()

			mux.HandleFunc(test.urlPath, func(w http.ResponseWriter, r *http.Request) {
				testMethod(t, r, "GET")
				fmt.Fprintf(w, `{"url":"/repos/o/r/branches/b/protection/enforce_admins","enabled":true}`)
			})

			ctx := context.Background()
			enforcement, _, err := client.Repositories.GetAdminEnforcement(ctx, "o", "r", test.branch)
			if err != nil {
				t.Errorf("Repositories.GetAdminEnforcement returned error: %v", err)
			}

			want := &AdminEnforcement{
				URL:     String("/repos/o/r/branches/b/protection/enforce_admins"),
				Enabled: true,
			}

			if !cmp.Equal(enforcement, want) {
				t.Errorf("Repositories.GetAdminEnforcement returned %+v, want %+v", enforcement, want)
			}

			const methodName = "GetAdminEnforcement"
			testBadOptions(t, methodName, func() (err error) {
				_, _, err = client.Repositories.GetAdminEnforcement(ctx, "\n", "\n", "\n")
				return err
			})

			testNewRequestAndDoFailure(t, methodName, client, func() (*Response, error) {
				got, resp, err := client.Repositories.GetAdminEnforcement(ctx, "o", "r", test.branch)
				if got != nil {
					t.Errorf("testNewRequestAndDoFailure %v = %#v, want nil", methodName, got)
				}
				return resp, err
			})
		})
	}
}

func TestRepositoriesService_AddAdminEnforcement(t *testing.T) {
	tests := []struct {
		branch  string
		urlPath string
	}{
		{branch: "b", urlPath: "/repos/o/r/branches/b/protection/enforce_admins"},
		{branch: "feat/branch-50%", urlPath: "/repos/o/r/branches/feat/branch-50%/protection/enforce_admins"},
	}

	for _, test := range tests {
		t.Run(test.branch, func(t *testing.T) {
			client, mux, _, teardown := setup()
			defer teardown()

			mux.HandleFunc(test.urlPath, func(w http.ResponseWriter, r *http.Request) {
				testMethod(t, r, "POST")
				fmt.Fprintf(w, `{"url":"/repos/o/r/branches/b/protection/enforce_admins","enabled":true}`)
			})

			ctx := context.Background()
			enforcement, _, err := client.Repositories.AddAdminEnforcement(ctx, "o", "r", test.branch)
			if err != nil {
				t.Errorf("Repositories.AddAdminEnforcement returned error: %v", err)
			}

			want := &AdminEnforcement{
				URL:     String("/repos/o/r/branches/b/protection/enforce_admins"),
				Enabled: true,
			}
			if !cmp.Equal(enforcement, want) {
				t.Errorf("Repositories.AddAdminEnforcement returned %+v, want %+v", enforcement, want)
			}

			const methodName = "AddAdminEnforcement"
			testBadOptions(t, methodName, func() (err error) {
				_, _, err = client.Repositories.AddAdminEnforcement(ctx, "\n", "\n", "\n")
				return err
			})

			testNewRequestAndDoFailure(t, methodName, client, func() (*Response, error) {
				got, resp, err := client.Repositories.AddAdminEnforcement(ctx, "o", "r", test.branch)
				if got != nil {
					t.Errorf("testNewRequestAndDoFailure %v = %#v, want nil", methodName, got)
				}
				return resp, err
			})
		})
	}
}

func TestRepositoriesService_RemoveAdminEnforcement(t *testing.T) {
	tests := []struct {
		branch  string
		urlPath string
	}{
		{branch: "b", urlPath: "/repos/o/r/branches/b/protection/enforce_admins"},
		{branch: "feat/branch-50%", urlPath: "/repos/o/r/branches/feat/branch-50%/protection/enforce_admins"},
	}

	for _, test := range tests {
		t.Run(test.branch, func(t *testing.T) {
			client, mux, _, teardown := setup()
			defer teardown()

			mux.HandleFunc(test.urlPath, func(w http.ResponseWriter, r *http.Request) {
				testMethod(t, r, "DELETE")
				w.WriteHeader(http.StatusNoContent)
			})

			ctx := context.Background()
			_, err := client.Repositories.RemoveAdminEnforcement(ctx, "o", "r", test.branch)
			if err != nil {
				t.Errorf("Repositories.RemoveAdminEnforcement returned error: %v", err)
			}

			const methodName = "RemoveAdminEnforcement"
			testBadOptions(t, methodName, func() (err error) {
				_, err = client.Repositories.RemoveAdminEnforcement(ctx, "\n", "\n", "\n")
				return err
			})

			testNewRequestAndDoFailure(t, methodName, client, func() (*Response, error) {
				return client.Repositories.RemoveAdminEnforcement(ctx, "o", "r", test.branch)
			})
		})
	}
}

func TestRepositoriesService_GetSignaturesProtectedBranch(t *testing.T) {
	tests := []struct {
		branch  string
		urlPath string
	}{
		{branch: "b", urlPath: "/repos/o/r/branches/b/protection/required_signatures"},
		{branch: "feat/branch-50%", urlPath: "/repos/o/r/branches/feat/branch-50%/protection/required_signatures"},
	}

	for _, test := range tests {
		t.Run(test.branch, func(t *testing.T) {
			client, mux, _, teardown := setup()
			defer teardown()

			mux.HandleFunc(test.urlPath, func(w http.ResponseWriter, r *http.Request) {
				testMethod(t, r, "GET")
				testHeader(t, r, "Accept", mediaTypeSignaturePreview)
				fmt.Fprintf(w, `{"url":"/repos/o/r/branches/b/protection/required_signatures","enabled":false}`)
			})

			ctx := context.Background()
			signature, _, err := client.Repositories.GetSignaturesProtectedBranch(ctx, "o", "r", test.branch)
			if err != nil {
				t.Errorf("Repositories.GetSignaturesProtectedBranch returned error: %v", err)
			}

			want := &SignaturesProtectedBranch{
				URL:     String("/repos/o/r/branches/b/protection/required_signatures"),
				Enabled: Bool(false),
			}

			if !cmp.Equal(signature, want) {
				t.Errorf("Repositories.GetSignaturesProtectedBranch returned %+v, want %+v", signature, want)
			}

			const methodName = "GetSignaturesProtectedBranch"
			testBadOptions(t, methodName, func() (err error) {
				_, _, err = client.Repositories.GetSignaturesProtectedBranch(ctx, "\n", "\n", "\n")
				return err
			})

			testNewRequestAndDoFailure(t, methodName, client, func() (*Response, error) {
				got, resp, err := client.Repositories.GetSignaturesProtectedBranch(ctx, "o", "r", test.branch)
				if got != nil {
					t.Errorf("testNewRequestAndDoFailure %v = %#v, want nil", methodName, got)
				}
				return resp, err
			})
		})
	}
}

func TestRepositoriesService_RequireSignaturesOnProtectedBranch(t *testing.T) {
	tests := []struct {
		branch  string
		urlPath string
	}{
		{branch: "b", urlPath: "/repos/o/r/branches/b/protection/required_signatures"},
		{branch: "feat/branch-50%", urlPath: "/repos/o/r/branches/feat/branch-50%/protection/required_signatures"},
	}

	for _, test := range tests {
		t.Run(test.branch, func(t *testing.T) {
			client, mux, _, teardown := setup()
			defer teardown()

			mux.HandleFunc(test.urlPath, func(w http.ResponseWriter, r *http.Request) {
				testMethod(t, r, "POST")
				testHeader(t, r, "Accept", mediaTypeSignaturePreview)
				fmt.Fprintf(w, `{"url":"/repos/o/r/branches/b/protection/required_signatures","enabled":true}`)
			})

			ctx := context.Background()
			signature, _, err := client.Repositories.RequireSignaturesOnProtectedBranch(ctx, "o", "r", test.branch)
			if err != nil {
				t.Errorf("Repositories.RequireSignaturesOnProtectedBranch returned error: %v", err)
			}

			want := &SignaturesProtectedBranch{
				URL:     String("/repos/o/r/branches/b/protection/required_signatures"),
				Enabled: Bool(true),
			}

			if !cmp.Equal(signature, want) {
				t.Errorf("Repositories.RequireSignaturesOnProtectedBranch returned %+v, want %+v", signature, want)
			}

			const methodName = "RequireSignaturesOnProtectedBranch"
			testBadOptions(t, methodName, func() (err error) {
				_, _, err = client.Repositories.RequireSignaturesOnProtectedBranch(ctx, "\n", "\n", "\n")
				return err
			})

			testNewRequestAndDoFailure(t, methodName, client, func() (*Response, error) {
				got, resp, err := client.Repositories.RequireSignaturesOnProtectedBranch(ctx, "o", "r", test.branch)
				if got != nil {
					t.Errorf("testNewRequestAndDoFailure %v = %#v, want nil", methodName, got)
				}
				return resp, err
			})
		})
	}
}

func TestRepositoriesService_OptionalSignaturesOnProtectedBranch(t *testing.T) {
	tests := []struct {
		branch  string
		urlPath string
	}{
		{branch: "b", urlPath: "/repos/o/r/branches/b/protection/required_signatures"},
		{branch: "feat/branch-50%", urlPath: "/repos/o/r/branches/feat/branch-50%/protection/required_signatures"},
	}

	for _, test := range tests {
		t.Run(test.branch, func(t *testing.T) {
			client, mux, _, teardown := setup()
			defer teardown()

			mux.HandleFunc(test.urlPath, func(w http.ResponseWriter, r *http.Request) {
				testMethod(t, r, "DELETE")
				testHeader(t, r, "Accept", mediaTypeSignaturePreview)
				w.WriteHeader(http.StatusNoContent)
			})

			ctx := context.Background()
			_, err := client.Repositories.OptionalSignaturesOnProtectedBranch(ctx, "o", "r", test.branch)
			if err != nil {
				t.Errorf("Repositories.OptionalSignaturesOnProtectedBranch returned error: %v", err)
			}

			const methodName = "OptionalSignaturesOnProtectedBranch"
			testBadOptions(t, methodName, func() (err error) {
				_, err = client.Repositories.OptionalSignaturesOnProtectedBranch(ctx, "\n", "\n", "\n")
				return err
			})

			testNewRequestAndDoFailure(t, methodName, client, func() (*Response, error) {
				return client.Repositories.OptionalSignaturesOnProtectedBranch(ctx, "o", "r", test.branch)
			})
		})
	}
}

func TestPullRequestReviewsEnforcementRequest_MarshalJSON_nilDismissalRestirctions(t *testing.T) {
	req := PullRequestReviewsEnforcementRequest{}

	got, err := json.Marshal(req)
	if err != nil {
		t.Errorf("PullRequestReviewsEnforcementRequest.MarshalJSON returned error: %v", err)
	}

	want := `{"dismiss_stale_reviews":false,"require_code_owner_reviews":false,"required_approving_review_count":0}`
	if want != string(got) {
		t.Errorf("PullRequestReviewsEnforcementRequest.MarshalJSON returned %+v, want %+v", string(got), want)
	}

	req = PullRequestReviewsEnforcementRequest{
		DismissalRestrictionsRequest: &DismissalRestrictionsRequest{},
	}

	got, err = json.Marshal(req)
	if err != nil {
		t.Errorf("PullRequestReviewsEnforcementRequest.MarshalJSON returned error: %v", err)
	}

	want = `{"dismissal_restrictions":{},"dismiss_stale_reviews":false,"require_code_owner_reviews":false,"required_approving_review_count":0}`
	if want != string(got) {
		t.Errorf("PullRequestReviewsEnforcementRequest.MarshalJSON returned %+v, want %+v", string(got), want)
	}

	req = PullRequestReviewsEnforcementRequest{
		DismissalRestrictionsRequest: &DismissalRestrictionsRequest{
			Users: &[]string{},
			Teams: &[]string{},
			Apps:  &[]string{},
		},
		RequireLastPushApproval: Bool(true),
	}

	got, err = json.Marshal(req)
	if err != nil {
		t.Errorf("PullRequestReviewsEnforcementRequest.MarshalJSON returned error: %v", err)
	}

	want = `{"dismissal_restrictions":{"users":[],"teams":[],"apps":[]},"dismiss_stale_reviews":false,"require_code_owner_reviews":false,"required_approving_review_count":0,"require_last_push_approval":true}`
	if want != string(got) {
		t.Errorf("PullRequestReviewsEnforcementRequest.MarshalJSON returned %+v, want %+v", string(got), want)
	}
}

func TestRepositoriesService_ListAllTopics(t *testing.T) {
	client, mux, _, teardown := setup()
	defer teardown()

	mux.HandleFunc("/repos/o/r/topics", func(w http.ResponseWriter, r *http.Request) {
		testMethod(t, r, "GET")
		testHeader(t, r, "Accept", mediaTypeTopicsPreview)
		fmt.Fprint(w, `{"names":["go", "go-github", "github"]}`)
	})

	ctx := context.Background()
	got, _, err := client.Repositories.ListAllTopics(ctx, "o", "r")
	if err != nil {
		t.Fatalf("Repositories.ListAllTopics returned error: %v", err)
	}

	want := []string{"go", "go-github", "github"}
	if !cmp.Equal(got, want) {
		t.Errorf("Repositories.ListAllTopics returned %+v, want %+v", got, want)
	}

	const methodName = "ListAllTopics"
	testBadOptions(t, methodName, func() (err error) {
		_, _, err = client.Repositories.ListAllTopics(ctx, "\n", "\n")
		return err
	})

	testNewRequestAndDoFailure(t, methodName, client, func() (*Response, error) {
		got, resp, err := client.Repositories.ListAllTopics(ctx, "o", "r")
		if got != nil {
			t.Errorf("testNewRequestAndDoFailure %v = %#v, want nil", methodName, got)
		}
		return resp, err
	})
}

func TestRepositoriesService_ListAllTopics_emptyTopics(t *testing.T) {
	client, mux, _, teardown := setup()
	defer teardown()

	mux.HandleFunc("/repos/o/r/topics", func(w http.ResponseWriter, r *http.Request) {
		testMethod(t, r, "GET")
		testHeader(t, r, "Accept", mediaTypeTopicsPreview)
		fmt.Fprint(w, `{"names":[]}`)
	})

	ctx := context.Background()
	got, _, err := client.Repositories.ListAllTopics(ctx, "o", "r")
	if err != nil {
		t.Fatalf("Repositories.ListAllTopics returned error: %v", err)
	}

	want := []string{}
	if !cmp.Equal(got, want) {
		t.Errorf("Repositories.ListAllTopics returned %+v, want %+v", got, want)
	}
}

func TestRepositoriesService_ReplaceAllTopics(t *testing.T) {
	client, mux, _, teardown := setup()
	defer teardown()

	mux.HandleFunc("/repos/o/r/topics", func(w http.ResponseWriter, r *http.Request) {
		testMethod(t, r, "PUT")
		testHeader(t, r, "Accept", mediaTypeTopicsPreview)
		fmt.Fprint(w, `{"names":["go", "go-github", "github"]}`)
	})

	ctx := context.Background()
	got, _, err := client.Repositories.ReplaceAllTopics(ctx, "o", "r", []string{"go", "go-github", "github"})
	if err != nil {
		t.Fatalf("Repositories.ReplaceAllTopics returned error: %v", err)
	}

	want := []string{"go", "go-github", "github"}
	if !cmp.Equal(got, want) {
		t.Errorf("Repositories.ReplaceAllTopics returned %+v, want %+v", got, want)
	}

	const methodName = "ReplaceAllTopics"
	testBadOptions(t, methodName, func() (err error) {
		_, _, err = client.Repositories.ReplaceAllTopics(ctx, "\n", "\n", []string{"\n", "\n", "\n"})
		return err
	})

	testNewRequestAndDoFailure(t, methodName, client, func() (*Response, error) {
		got, resp, err := client.Repositories.ReplaceAllTopics(ctx, "o", "r", []string{"go", "go-github", "github"})
		if got != nil {
			t.Errorf("testNewRequestAndDoFailure %v = %#v, want nil", methodName, got)
		}
		return resp, err
	})
}

func TestRepositoriesService_ReplaceAllTopics_nilSlice(t *testing.T) {
	client, mux, _, teardown := setup()
	defer teardown()

	mux.HandleFunc("/repos/o/r/topics", func(w http.ResponseWriter, r *http.Request) {
		testMethod(t, r, "PUT")
		testHeader(t, r, "Accept", mediaTypeTopicsPreview)
		testBody(t, r, `{"names":[]}`+"\n")
		fmt.Fprint(w, `{"names":[]}`)
	})

	ctx := context.Background()
	got, _, err := client.Repositories.ReplaceAllTopics(ctx, "o", "r", nil)
	if err != nil {
		t.Fatalf("Repositories.ReplaceAllTopics returned error: %v", err)
	}

	want := []string{}
	if !cmp.Equal(got, want) {
		t.Errorf("Repositories.ReplaceAllTopics returned %+v, want %+v", got, want)
	}
}

func TestRepositoriesService_ReplaceAllTopics_emptySlice(t *testing.T) {
	client, mux, _, teardown := setup()
	defer teardown()

	mux.HandleFunc("/repos/o/r/topics", func(w http.ResponseWriter, r *http.Request) {
		testMethod(t, r, "PUT")
		testHeader(t, r, "Accept", mediaTypeTopicsPreview)
		testBody(t, r, `{"names":[]}`+"\n")
		fmt.Fprint(w, `{"names":[]}`)
	})

	ctx := context.Background()
	got, _, err := client.Repositories.ReplaceAllTopics(ctx, "o", "r", []string{})
	if err != nil {
		t.Fatalf("Repositories.ReplaceAllTopics returned error: %v", err)
	}

	want := []string{}
	if !cmp.Equal(got, want) {
		t.Errorf("Repositories.ReplaceAllTopics returned %+v, want %+v", got, want)
	}
}

func TestRepositoriesService_ListAppRestrictions(t *testing.T) {
	tests := []struct {
		branch  string
		urlPath string
	}{
		{branch: "b", urlPath: "/repos/o/r/branches/b/protection/restrictions/apps"},
		{branch: "feat/branch-50%", urlPath: "/repos/o/r/branches/feat/branch-50%/protection/restrictions/apps"},
	}

	for _, test := range tests {
		t.Run(test.branch, func(t *testing.T) {
			client, mux, _, teardown := setup()
			defer teardown()

			mux.HandleFunc(test.urlPath, func(w http.ResponseWriter, r *http.Request) {
				testMethod(t, r, "GET")
			})

			ctx := context.Background()
			_, _, err := client.Repositories.ListAppRestrictions(ctx, "o", "r", test.branch)
			if err != nil {
				t.Errorf("Repositories.ListAppRestrictions returned error: %v", err)
			}

			const methodName = "ListAppRestrictions"
			testBadOptions(t, methodName, func() (err error) {
				_, _, err = client.Repositories.ListAppRestrictions(ctx, "\n", "\n", "\n")
				return err
			})

			testNewRequestAndDoFailure(t, methodName, client, func() (*Response, error) {
				got, resp, err := client.Repositories.ListAppRestrictions(ctx, "o", "r", test.branch)
				if got != nil {
					t.Errorf("testNewRequestAndDoFailure %v = %#v, want nil", methodName, got)
				}
				return resp, err
			})
		})
	}
}

func TestRepositoriesService_ReplaceAppRestrictions(t *testing.T) {
	tests := []struct {
		branch  string
		urlPath string
	}{
		{branch: "b", urlPath: "/repos/o/r/branches/b/protection/restrictions/apps"},
		{branch: "feat/branch-50%", urlPath: "/repos/o/r/branches/feat/branch-50%/protection/restrictions/apps"},
	}

	for _, test := range tests {
		t.Run(test.branch, func(t *testing.T) {
			client, mux, _, teardown := setup()
			defer teardown()

			mux.HandleFunc(test.urlPath, func(w http.ResponseWriter, r *http.Request) {
				testMethod(t, r, "PUT")
				fmt.Fprint(w, `[{
				"name": "octocat"
			}]`)
			})
			input := []string{"octocat"}
			ctx := context.Background()
			got, _, err := client.Repositories.ReplaceAppRestrictions(ctx, "o", "r", test.branch, input)
			if err != nil {
				t.Errorf("Repositories.ReplaceAppRestrictions returned error: %v", err)
			}
			want := []*App{
				{Name: String("octocat")},
			}
			if !cmp.Equal(got, want) {
				t.Errorf("Repositories.ReplaceAppRestrictions returned %+v, want %+v", got, want)
			}

			const methodName = "ReplaceAppRestrictions"
			testBadOptions(t, methodName, func() (err error) {
				_, _, err = client.Repositories.ReplaceAppRestrictions(ctx, "\n", "\n", "\n", input)
				return err
			})

			testNewRequestAndDoFailure(t, methodName, client, func() (*Response, error) {
				got, resp, err := client.Repositories.ReplaceAppRestrictions(ctx, "o", "r", test.branch, input)
				if got != nil {
					t.Errorf("testNewRequestAndDoFailure %v = %#v, want nil", methodName, got)
				}
				return resp, err
			})
		})
	}
}

func TestRepositoriesService_AddAppRestrictions(t *testing.T) {
	tests := []struct {
		branch  string
		urlPath string
	}{
		{branch: "b", urlPath: "/repos/o/r/branches/b/protection/restrictions/apps"},
		{branch: "feat/branch-50%", urlPath: "/repos/o/r/branches/feat/branch-50%/protection/restrictions/apps"},
	}

	for _, test := range tests {
		t.Run(test.branch, func(t *testing.T) {
			client, mux, _, teardown := setup()
			defer teardown()

			mux.HandleFunc(test.urlPath, func(w http.ResponseWriter, r *http.Request) {
				testMethod(t, r, "POST")
				fmt.Fprint(w, `[{
				"name": "octocat"
			}]`)
			})
			input := []string{"octocat"}
			ctx := context.Background()
			got, _, err := client.Repositories.AddAppRestrictions(ctx, "o", "r", test.branch, input)
			if err != nil {
				t.Errorf("Repositories.AddAppRestrictions returned error: %v", err)
			}
			want := []*App{
				{Name: String("octocat")},
			}
			if !cmp.Equal(got, want) {
				t.Errorf("Repositories.AddAppRestrictions returned %+v, want %+v", got, want)
			}

			const methodName = "AddAppRestrictions"
			testBadOptions(t, methodName, func() (err error) {
				_, _, err = client.Repositories.AddAppRestrictions(ctx, "\n", "\n", "\n", input)
				return err
			})

			testNewRequestAndDoFailure(t, methodName, client, func() (*Response, error) {
				got, resp, err := client.Repositories.AddAppRestrictions(ctx, "o", "r", test.branch, input)
				if got != nil {
					t.Errorf("testNewRequestAndDoFailure %v = %#v, want nil", methodName, got)
				}
				return resp, err
			})
		})
	}
}

func TestRepositoriesService_RemoveAppRestrictions(t *testing.T) {
	tests := []struct {
		branch  string
		urlPath string
	}{
		{branch: "b", urlPath: "/repos/o/r/branches/b/protection/restrictions/apps"},
		{branch: "feat/branch-50%", urlPath: "/repos/o/r/branches/feat/branch-50%/protection/restrictions/apps"},
	}

	for _, test := range tests {
		t.Run(test.branch, func(t *testing.T) {
			client, mux, _, teardown := setup()
			defer teardown()

			mux.HandleFunc(test.urlPath, func(w http.ResponseWriter, r *http.Request) {
				testMethod(t, r, "DELETE")
				fmt.Fprint(w, `[]`)
			})
			input := []string{"octocat"}
			ctx := context.Background()
			got, _, err := client.Repositories.RemoveAppRestrictions(ctx, "o", "r", test.branch, input)
			if err != nil {
				t.Errorf("Repositories.RemoveAppRestrictions returned error: %v", err)
			}
			want := []*App{}
			if !cmp.Equal(got, want) {
				t.Errorf("Repositories.RemoveAppRestrictions returned %+v, want %+v", got, want)
			}

			const methodName = "RemoveAppRestrictions"
			testBadOptions(t, methodName, func() (err error) {
				_, _, err = client.Repositories.RemoveAppRestrictions(ctx, "\n", "\n", "\n", input)
				return err
			})

			testNewRequestAndDoFailure(t, methodName, client, func() (*Response, error) {
				got, resp, err := client.Repositories.RemoveAppRestrictions(ctx, "o", "r", test.branch, input)
				if got != nil {
					t.Errorf("testNewRequestAndDoFailure %v = %#v, want nil", methodName, got)
				}
				return resp, err
			})
		})
	}
}

func TestRepositoriesService_ListTeamRestrictions(t *testing.T) {
	tests := []struct {
		branch  string
		urlPath string
	}{
		{branch: "b", urlPath: "/repos/o/r/branches/b/protection/restrictions/teams"},
		{branch: "feat/branch-50%", urlPath: "/repos/o/r/branches/feat/branch-50%/protection/restrictions/teams"},
	}

	for _, test := range tests {
		t.Run(test.branch, func(t *testing.T) {
			client, mux, _, teardown := setup()
			defer teardown()

			mux.HandleFunc(test.urlPath, func(w http.ResponseWriter, r *http.Request) {
				testMethod(t, r, "GET")
			})

			ctx := context.Background()
			_, _, err := client.Repositories.ListTeamRestrictions(ctx, "o", "r", test.branch)
			if err != nil {
				t.Errorf("Repositories.ListTeamRestrictions returned error: %v", err)
			}

			const methodName = "ListTeamRestrictions"
			testBadOptions(t, methodName, func() (err error) {
				_, _, err = client.Repositories.ListTeamRestrictions(ctx, "\n", "\n", "\n")
				return err
			})

			testNewRequestAndDoFailure(t, methodName, client, func() (*Response, error) {
				got, resp, err := client.Repositories.ListTeamRestrictions(ctx, "o", "r", test.branch)
				if got != nil {
					t.Errorf("testNewRequestAndDoFailure %v = %#v, want nil", methodName, got)
				}
				return resp, err
			})
		})
	}
}

func TestRepositoriesService_ReplaceTeamRestrictions(t *testing.T) {
	tests := []struct {
		branch  string
		urlPath string
	}{
		{branch: "b", urlPath: "/repos/o/r/branches/b/protection/restrictions/teams"},
		{branch: "feat/branch-50%", urlPath: "/repos/o/r/branches/feat/branch-50%/protection/restrictions/teams"},
	}

	for _, test := range tests {
		t.Run(test.branch, func(t *testing.T) {
			client, mux, _, teardown := setup()
			defer teardown()

			mux.HandleFunc(test.urlPath, func(w http.ResponseWriter, r *http.Request) {
				testMethod(t, r, "PUT")
				fmt.Fprint(w, `[{
				"name": "octocat"
			}]`)
			})
			input := []string{"octocat"}
			ctx := context.Background()
			got, _, err := client.Repositories.ReplaceTeamRestrictions(ctx, "o", "r", test.branch, input)
			if err != nil {
				t.Errorf("Repositories.ReplaceTeamRestrictions returned error: %v", err)
			}
			want := []*Team{
				{Name: String("octocat")},
			}
			if !cmp.Equal(got, want) {
				t.Errorf("Repositories.ReplaceTeamRestrictions returned %+v, want %+v", got, want)
			}

			const methodName = "ReplaceTeamRestrictions"
			testBadOptions(t, methodName, func() (err error) {
				_, _, err = client.Repositories.ReplaceTeamRestrictions(ctx, "\n", "\n", "\n", input)
				return err
			})

			testNewRequestAndDoFailure(t, methodName, client, func() (*Response, error) {
				got, resp, err := client.Repositories.ReplaceTeamRestrictions(ctx, "o", "r", test.branch, input)
				if got != nil {
					t.Errorf("testNewRequestAndDoFailure %v = %#v, want nil", methodName, got)
				}
				return resp, err
			})
		})
	}
}

func TestRepositoriesService_AddTeamRestrictions(t *testing.T) {
	tests := []struct {
		branch  string
		urlPath string
	}{
		{branch: "b", urlPath: "/repos/o/r/branches/b/protection/restrictions/teams"},
		{branch: "feat/branch-50%", urlPath: "/repos/o/r/branches/feat/branch-50%/protection/restrictions/teams"},
	}

	for _, test := range tests {
		t.Run(test.branch, func(t *testing.T) {
			client, mux, _, teardown := setup()
			defer teardown()

			mux.HandleFunc(test.urlPath, func(w http.ResponseWriter, r *http.Request) {
				testMethod(t, r, "POST")
				fmt.Fprint(w, `[{
				"name": "octocat"
			}]`)
			})
			input := []string{"octocat"}
			ctx := context.Background()
			got, _, err := client.Repositories.AddTeamRestrictions(ctx, "o", "r", test.branch, input)
			if err != nil {
				t.Errorf("Repositories.AddTeamRestrictions returned error: %v", err)
			}
			want := []*Team{
				{Name: String("octocat")},
			}
			if !cmp.Equal(got, want) {
				t.Errorf("Repositories.AddTeamRestrictions returned %+v, want %+v", got, want)
			}

			const methodName = "AddTeamRestrictions"
			testBadOptions(t, methodName, func() (err error) {
				_, _, err = client.Repositories.AddTeamRestrictions(ctx, "\n", "\n", "\n", input)
				return err
			})

			testNewRequestAndDoFailure(t, methodName, client, func() (*Response, error) {
				got, resp, err := client.Repositories.AddTeamRestrictions(ctx, "o", "r", test.branch, input)
				if got != nil {
					t.Errorf("testNewRequestAndDoFailure %v = %#v, want nil", methodName, got)
				}
				return resp, err
			})
		})
	}
}

func TestRepositoriesService_RemoveTeamRestrictions(t *testing.T) {
	tests := []struct {
		branch  string
		urlPath string
	}{
		{branch: "b", urlPath: "/repos/o/r/branches/b/protection/restrictions/teams"},
		{branch: "feat/branch-50%", urlPath: "/repos/o/r/branches/feat/branch-50%/protection/restrictions/teams"},
	}

	for _, test := range tests {
		t.Run(test.branch, func(t *testing.T) {
			client, mux, _, teardown := setup()
			defer teardown()

			mux.HandleFunc(test.urlPath, func(w http.ResponseWriter, r *http.Request) {
				testMethod(t, r, "DELETE")
				fmt.Fprint(w, `[]`)
			})
			input := []string{"octocat"}
			ctx := context.Background()
			got, _, err := client.Repositories.RemoveTeamRestrictions(ctx, "o", "r", test.branch, input)
			if err != nil {
				t.Errorf("Repositories.RemoveTeamRestrictions returned error: %v", err)
			}
			want := []*Team{}
			if !cmp.Equal(got, want) {
				t.Errorf("Repositories.RemoveTeamRestrictions returned %+v, want %+v", got, want)
			}

			const methodName = "RemoveTeamRestrictions"
			testBadOptions(t, methodName, func() (err error) {
				_, _, err = client.Repositories.RemoveTeamRestrictions(ctx, "\n", "\n", "\n", input)
				return err
			})

			testNewRequestAndDoFailure(t, methodName, client, func() (*Response, error) {
				got, resp, err := client.Repositories.RemoveTeamRestrictions(ctx, "o", "r", test.branch, input)
				if got != nil {
					t.Errorf("testNewRequestAndDoFailure %v = %#v, want nil", methodName, got)
				}
				return resp, err
			})
		})
	}
}

func TestRepositoriesService_ListUserRestrictions(t *testing.T) {
	tests := []struct {
		branch  string
		urlPath string
	}{
		{branch: "b", urlPath: "/repos/o/r/branches/b/protection/restrictions/users"},
		{branch: "feat/branch-50%", urlPath: "/repos/o/r/branches/feat/branch-50%/protection/restrictions/users"},
	}

	for _, test := range tests {
		t.Run(test.branch, func(t *testing.T) {
			client, mux, _, teardown := setup()
			defer teardown()

			mux.HandleFunc(test.urlPath, func(w http.ResponseWriter, r *http.Request) {
				testMethod(t, r, "GET")
			})

			ctx := context.Background()
			_, _, err := client.Repositories.ListUserRestrictions(ctx, "o", "r", test.branch)
			if err != nil {
				t.Errorf("Repositories.ListUserRestrictions returned error: %v", err)
			}

			const methodName = "ListUserRestrictions"
			testBadOptions(t, methodName, func() (err error) {
				_, _, err = client.Repositories.ListUserRestrictions(ctx, "\n", "\n", "\n")
				return err
			})

			testNewRequestAndDoFailure(t, methodName, client, func() (*Response, error) {
				got, resp, err := client.Repositories.ListUserRestrictions(ctx, "o", "r", test.branch)
				if got != nil {
					t.Errorf("testNewRequestAndDoFailure %v = %#v, want nil", methodName, got)
				}
				return resp, err
			})
		})
	}
}

func TestRepositoriesService_ReplaceUserRestrictions(t *testing.T) {
	tests := []struct {
		branch  string
		urlPath string
	}{
		{branch: "b", urlPath: "/repos/o/r/branches/b/protection/restrictions/users"},
		{branch: "feat/branch-50%", urlPath: "/repos/o/r/branches/feat/branch-50%/protection/restrictions/users"},
	}

	for _, test := range tests {
		t.Run(test.branch, func(t *testing.T) {
			client, mux, _, teardown := setup()
			defer teardown()

			mux.HandleFunc(test.urlPath, func(w http.ResponseWriter, r *http.Request) {
				testMethod(t, r, "PUT")
				fmt.Fprint(w, `[{
				"name": "octocat"
			}]`)
			})
			input := []string{"octocat"}
			ctx := context.Background()
			got, _, err := client.Repositories.ReplaceUserRestrictions(ctx, "o", "r", test.branch, input)
			if err != nil {
				t.Errorf("Repositories.ReplaceUserRestrictions returned error: %v", err)
			}
			want := []*User{
				{Name: String("octocat")},
			}
			if !cmp.Equal(got, want) {
				t.Errorf("Repositories.ReplaceUserRestrictions returned %+v, want %+v", got, want)
			}

			const methodName = "ReplaceUserRestrictions"
			testBadOptions(t, methodName, func() (err error) {
				_, _, err = client.Repositories.ReplaceUserRestrictions(ctx, "\n", "\n", "\n", input)
				return err
			})

			testNewRequestAndDoFailure(t, methodName, client, func() (*Response, error) {
				got, resp, err := client.Repositories.ReplaceUserRestrictions(ctx, "o", "r", test.branch, input)
				if got != nil {
					t.Errorf("testNewRequestAndDoFailure %v = %#v, want nil", methodName, got)
				}
				return resp, err
			})
		})
	}
}

func TestRepositoriesService_AddUserRestrictions(t *testing.T) {
	tests := []struct {
		branch  string
		urlPath string
	}{
		{branch: "b", urlPath: "/repos/o/r/branches/b/protection/restrictions/users"},
		{branch: "feat/branch-50%", urlPath: "/repos/o/r/branches/feat/branch-50%/protection/restrictions/users"},
	}

	for _, test := range tests {
		t.Run(test.branch, func(t *testing.T) {
			client, mux, _, teardown := setup()
			defer teardown()

			mux.HandleFunc(test.urlPath, func(w http.ResponseWriter, r *http.Request) {
				testMethod(t, r, "POST")
				fmt.Fprint(w, `[{
				"name": "octocat"
			}]`)
			})
			input := []string{"octocat"}
			ctx := context.Background()
			got, _, err := client.Repositories.AddUserRestrictions(ctx, "o", "r", test.branch, input)
			if err != nil {
				t.Errorf("Repositories.AddUserRestrictions returned error: %v", err)
			}
			want := []*User{
				{Name: String("octocat")},
			}
			if !cmp.Equal(got, want) {
				t.Errorf("Repositories.AddUserRestrictions returned %+v, want %+v", got, want)
			}

			const methodName = "AddUserRestrictions"
			testBadOptions(t, methodName, func() (err error) {
				_, _, err = client.Repositories.AddUserRestrictions(ctx, "\n", "\n", "\n", input)
				return err
			})

			testNewRequestAndDoFailure(t, methodName, client, func() (*Response, error) {
				got, resp, err := client.Repositories.AddUserRestrictions(ctx, "o", "r", test.branch, input)
				if got != nil {
					t.Errorf("testNewRequestAndDoFailure %v = %#v, want nil", methodName, got)
				}
				return resp, err
			})
		})
	}
}

func TestRepositoriesService_RemoveUserRestrictions(t *testing.T) {
	tests := []struct {
		branch  string
		urlPath string
	}{
		{branch: "b", urlPath: "/repos/o/r/branches/b/protection/restrictions/users"},
		{branch: "feat/branch-50%", urlPath: "/repos/o/r/branches/feat/branch-50%/protection/restrictions/users"},
	}

	for _, test := range tests {
		t.Run(test.branch, func(t *testing.T) {
			client, mux, _, teardown := setup()
			defer teardown()

			mux.HandleFunc(test.urlPath, func(w http.ResponseWriter, r *http.Request) {
				testMethod(t, r, "DELETE")
				fmt.Fprint(w, `[]`)
			})
			input := []string{"octocat"}
			ctx := context.Background()
			got, _, err := client.Repositories.RemoveUserRestrictions(ctx, "o", "r", test.branch, input)
			if err != nil {
				t.Errorf("Repositories.RemoveUserRestrictions returned error: %v", err)
			}
			want := []*User{}
			if !cmp.Equal(got, want) {
				t.Errorf("Repositories.RemoveUserRestrictions returned %+v, want %+v", got, want)
			}

			const methodName = "RemoveUserRestrictions"
			testBadOptions(t, methodName, func() (err error) {
				_, _, err = client.Repositories.RemoveUserRestrictions(ctx, "\n", "\n", "\n", input)
				return err
			})

			testNewRequestAndDoFailure(t, methodName, client, func() (*Response, error) {
				got, resp, err := client.Repositories.RemoveUserRestrictions(ctx, "o", "r", test.branch, input)
				if got != nil {
					t.Errorf("testNewRequestAndDoFailure %v = %#v, want nil", methodName, got)
				}
				return resp, err
			})
		})
	}
}

func TestRepositoriesService_Transfer(t *testing.T) {
	client, mux, _, teardown := setup()
	defer teardown()

	input := TransferRequest{NewOwner: "a", NewName: String("b"), TeamID: []int64{123}}

	mux.HandleFunc("/repos/o/r/transfer", func(w http.ResponseWriter, r *http.Request) {
		var v TransferRequest
		assertNilError(t, json.NewDecoder(r.Body).Decode(&v))

		testMethod(t, r, "POST")
		if !cmp.Equal(v, input) {
			t.Errorf("Request body = %+v, want %+v", v, input)
		}

		fmt.Fprint(w, `{"owner":{"login":"a"}}`)
	})

	ctx := context.Background()
	got, _, err := client.Repositories.Transfer(ctx, "o", "r", input)
	if err != nil {
		t.Errorf("Repositories.Transfer returned error: %v", err)
	}

	want := &Repository{Owner: &User{Login: String("a")}}
	if !cmp.Equal(got, want) {
		t.Errorf("Repositories.Transfer returned %+v, want %+v", got, want)
	}

	const methodName = "Transfer"
	testBadOptions(t, methodName, func() (err error) {
		_, _, err = client.Repositories.Transfer(ctx, "\n", "\n", input)
		return err
	})

	testNewRequestAndDoFailure(t, methodName, client, func() (*Response, error) {
		got, resp, err := client.Repositories.Transfer(ctx, "o", "r", input)
		if got != nil {
			t.Errorf("testNewRequestAndDoFailure %v = %#v, want nil", methodName, got)
		}
		return resp, err
	})
}

func TestRepositoriesService_Dispatch(t *testing.T) {
	client, mux, _, teardown := setup()
	defer teardown()

	var input DispatchRequestOptions

	mux.HandleFunc("/repos/o/r/dispatches", func(w http.ResponseWriter, r *http.Request) {
		var v DispatchRequestOptions
		assertNilError(t, json.NewDecoder(r.Body).Decode(&v))

		testMethod(t, r, "POST")
		if !cmp.Equal(v, input) {
			t.Errorf("Request body = %+v, want %+v", v, input)
		}

		fmt.Fprint(w, `{"owner":{"login":"a"}}`)
	})

	ctx := context.Background()

	testCases := []interface{}{
		nil,
		struct {
			Foo string
		}{
			Foo: "test",
		},
		struct {
			Bar int
		}{
			Bar: 42,
		},
		struct {
			Foo string
			Bar int
			Baz bool
		}{
			Foo: "test",
			Bar: 42,
			Baz: false,
		},
	}

	for _, tc := range testCases {
		if tc == nil {
			input = DispatchRequestOptions{EventType: "go"}
		} else {
			bytes, _ := json.Marshal(tc)
			payload := json.RawMessage(bytes)
			input = DispatchRequestOptions{EventType: "go", ClientPayload: &payload}
		}

		got, _, err := client.Repositories.Dispatch(ctx, "o", "r", input)
		if err != nil {
			t.Errorf("Repositories.Dispatch returned error: %v", err)
		}

		want := &Repository{Owner: &User{Login: String("a")}}
		if !cmp.Equal(got, want) {
			t.Errorf("Repositories.Dispatch returned %+v, want %+v", got, want)
		}
	}

	const methodName = "Dispatch"
	testBadOptions(t, methodName, func() (err error) {
		_, _, err = client.Repositories.Dispatch(ctx, "\n", "\n", input)
		return err
	})

	testNewRequestAndDoFailure(t, methodName, client, func() (*Response, error) {
		got, resp, err := client.Repositories.Dispatch(ctx, "o", "r", input)
		if got != nil {
			t.Errorf("testNewRequestAndDoFailure %v = %#v, want nil", methodName, got)
		}
		return resp, err
	})
}

func TestAdvancedSecurity_Marshal(t *testing.T) {
	testJSONMarshal(t, &AdvancedSecurity{}, "{}")

	u := &AdvancedSecurity{
		Status: String("status"),
	}

	want := `{"status":"status"}`

	testJSONMarshal(t, u, want)
}

func TestAuthorizedActorsOnly_Marshal(t *testing.T) {
	testJSONMarshal(t, &AuthorizedActorsOnly{}, "{}")

	u := &AuthorizedActorsOnly{
		From: Bool(true),
	}

	want := `{"from":true}`

	testJSONMarshal(t, u, want)
}

func TestDispatchRequestOptions_Marshal(t *testing.T) {
	testJSONMarshal(t, &DispatchRequestOptions{}, `{"event_type":""}`)

	cp := json.RawMessage(`{"testKey":"testValue"}`)
	u := &DispatchRequestOptions{
		EventType:     "test_event_type",
		ClientPayload: &cp,
	}

	want := `{
		"event_type":"test_event_type",
		"client_payload":{
			"testKey":"testValue"
		}
	}`

	testJSONMarshal(t, u, want)
}

func TestTransferRequest_Marshal(t *testing.T) {
	testJSONMarshal(t, &TransferRequest{}, `{"new_owner":""}`)

	u := &TransferRequest{
		NewOwner: "testOwner",
		NewName:  String("testName"),
		TeamID:   []int64{1, 2},
	}

	want := `{
<<<<<<< HEAD
		"new_owner":"testOwner",
		"team_ids":[
			1,
			2
		]
=======
		"new_owner": "testOwner",
		"new_name": "testName",
		"team_ids": [1,2]
>>>>>>> 77b5b3d9
	}`

	testJSONMarshal(t, u, want)
}

func TestSignaturesProtectedBranch_Marshal(t *testing.T) {
	testJSONMarshal(t, &SignaturesProtectedBranch{}, "{}")

	u := &SignaturesProtectedBranch{
		URL:     String("https://www.testURL.in"),
		Enabled: Bool(false),
	}

	want := `{
		"url":"https://www.testURL.in",
		"enabled":false
	}`

	testJSONMarshal(t, u, want)

	u2 := &SignaturesProtectedBranch{
		URL:     String("testURL"),
		Enabled: Bool(true),
	}

	want2 := `{
		"url":"testURL",
		"enabled":true
	}`

	testJSONMarshal(t, u2, want2)
}

func TestDismissalRestrictionsRequest_Marshal(t *testing.T) {
	testJSONMarshal(t, &DismissalRestrictionsRequest{}, "{}")

	u := &DismissalRestrictionsRequest{
		Users: &[]string{"user1", "user2"},
		Teams: &[]string{"team1", "team2"},
		Apps:  &[]string{"app1", "app2"},
	}

	want := `{
		"users":[
			"user1",
			"user2"
		],
		"teams":[
			"team1",
			"team2"
		],
		"apps":[
			"app1",
			"app2"
		]
	}`

	testJSONMarshal(t, u, want)
}

func TestAdminEnforcement_Marshal(t *testing.T) {
	testJSONMarshal(t, &AdminEnforcement{}, `{"enabled":false}`)

	u := &AdminEnforcement{
		URL:     String("https://www.test-url.in"),
		Enabled: false,
	}

	want := `{
		"url":"https://www.test-url.in",
		"enabled":false
	}`

	testJSONMarshal(t, u, want)
}

func TestPullRequestReviewsEnforcementUpdate_Marshal(t *testing.T) {
	testJSONMarshal(t, &PullRequestReviewsEnforcementUpdate{}, `{"required_approving_review_count":0}`)

	u := &PullRequestReviewsEnforcementUpdate{
		BypassPullRequestAllowancesRequest: &BypassPullRequestAllowancesRequest{
			Users: []string{"user1", "user2"},
			Teams: []string{"team1", "team2"},
			Apps:  []string{"app1", "app2"},
		},
		DismissStaleReviews:          Bool(false),
		RequireCodeOwnerReviews:      Bool(true),
		RequiredApprovingReviewCount: 2,
	}

	want := `{
		"bypass_pull_request_allowances":{
			"users":[
				"user1",
				"user2"
			],
			"teams":[
				"team1",
				"team2"
			],
			"apps":[
				"app1",
				"app2"
			]
		},
		"dismiss_stale_reviews":false,
		"require_code_owner_reviews":true,
		"required_approving_review_count":2
	}`

	testJSONMarshal(t, u, want)
}

func TestRequiredStatusCheck_Marshal(t *testing.T) {
	testJSONMarshal(t, &RequiredStatusCheck{}, `{"context":""}`)

	u := &RequiredStatusCheck{
		Context: "ctx",
		AppID:   Int64(1),
	}

	want := `{
		"context":"ctx",
		"app_id":1
	}`

	testJSONMarshal(t, u, want)
}

func TestRepositoryTag_Marshal(t *testing.T) {
	testJSONMarshal(t, &RepositoryTag{}, "{}")

	u := &RepositoryTag{
		Name: String("v0.1"),
		Commit: &Commit{
			SHA: String("sha"),
			URL: String("url"),
		},
		ZipballURL: String("zball"),
		TarballURL: String("tball"),
	}

	want := `{
		"name": "v0.1",
		"commit": {
			"sha": "sha",
			"url": "url"
		},
		"zipball_url": "zball",
		"tarball_url": "tball"
	}`

	testJSONMarshal(t, u, want)
}

func TestRepositoriesService_EnablePrivateReporting(t *testing.T) {
	client, mux, _, teardown := setup()
	defer teardown()

	mux.HandleFunc("/repos/owner/repo/private-vulnerability-reporting", func(w http.ResponseWriter, r *http.Request) {
		testMethod(t, r, "PUT")
		w.WriteHeader(http.StatusNoContent)
	})

	ctx := context.Background()
	_, err := client.Repositories.EnablePrivateReporting(ctx, "owner", "repo")
	if err != nil {
		t.Errorf("Repositories.EnablePrivateReporting returned error: %v", err)
	}

	const methodName = "EnablePrivateReporting"
	testBadOptions(t, methodName, func() (err error) {
		_, err = client.Repositories.EnablePrivateReporting(ctx, "\n", "\n")
		return err
	})

	testNewRequestAndDoFailure(t, methodName, client, func() (*Response, error) {
		return client.Repositories.EnablePrivateReporting(ctx, "owner", "repo")
	})
}

func TestRepositoriesService_DisablePrivateReporting(t *testing.T) {
	client, mux, _, teardown := setup()
	defer teardown()

	mux.HandleFunc("/repos/owner/repo/private-vulnerability-reporting", func(w http.ResponseWriter, r *http.Request) {
		testMethod(t, r, "DELETE")
		w.WriteHeader(http.StatusNoContent)
	})

	ctx := context.Background()
	_, err := client.Repositories.DisablePrivateReporting(ctx, "owner", "repo")
	if err != nil {
		t.Errorf("Repositories.DisablePrivateReporting returned error: %v", err)
	}

	const methodName = "DisablePrivateReporting"
	testBadOptions(t, methodName, func() (err error) {
		_, err = client.Repositories.DisablePrivateReporting(ctx, "\n", "\n")
		return err
	})

	testNewRequestAndDoFailure(t, methodName, client, func() (*Response, error) {
		return client.Repositories.DisablePrivateReporting(ctx, "owner", "repo")
	})
}<|MERGE_RESOLUTION|>--- conflicted
+++ resolved
@@ -3907,17 +3907,12 @@
 	}
 
 	want := `{
-<<<<<<< HEAD
 		"new_owner":"testOwner",
+		"new_name":"testName",
 		"team_ids":[
 			1,
 			2
 		]
-=======
-		"new_owner": "testOwner",
-		"new_name": "testName",
-		"team_ids": [1,2]
->>>>>>> 77b5b3d9
 	}`
 
 	testJSONMarshal(t, u, want)
@@ -4061,13 +4056,13 @@
 	}
 
 	want := `{
-		"name": "v0.1",
-		"commit": {
-			"sha": "sha",
-			"url": "url"
+		"name":"v0.1",
+		"commit":{
+			"sha":"sha",
+			"url":"url"
 		},
-		"zipball_url": "zball",
-		"tarball_url": "tball"
+		"zipball_url":"zball",
+		"tarball_url":"tball"
 	}`
 
 	testJSONMarshal(t, u, want)
