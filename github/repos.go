--- conflicted
+++ resolved
@@ -704,7 +704,6 @@
 		return nil, err
 	}
 
-<<<<<<< HEAD
 	// TODO: remove custom Accept header when this API fully launches
 	req.Header.Set("Accept", mediaTypeProtectedBranchesPreview)
 
@@ -728,10 +727,6 @@
 	}
 
 	return r, resp, nil
-=======
-	languages := make(map[string]int)
-	_, err = s.client.Do(req, &languages)
-	return languages, err
 }
 
 // Hook represents a GitHub (web and service) hook for a repository.
@@ -835,5 +830,4 @@
 	}
 	_, err = s.client.Do(req, nil)
 	return err
->>>>>>> b0e820d6
 }