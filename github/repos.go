// Copyright 2013 The go-github AUTHORS. All rights reserved.
//
// Use of this source code is governed by a BSD-style
// license that can be found in the LICENSE file.

package github

import (
	"context"
	"encoding/json"
	"fmt"
	"strings"
)

// RepositoriesService handles communication with the repository related
// methods of the GitHub API.
//
// GitHub API docs: https://developer.github.com/v3/repos/
type RepositoriesService service

// Repository represents a GitHub repository.
type Repository struct {
	ID               *int             `json:"id,omitempty"`
	Owner            *User            `json:"owner,omitempty"`
	Name             *string          `json:"name,omitempty"`
	FullName         *string          `json:"full_name,omitempty"`
	Description      *string          `json:"description,omitempty"`
	Homepage         *string          `json:"homepage,omitempty"`
	CodeOfConduct    *CodeOfConduct   `json:"code_of_conduct,omitempty"`
	DefaultBranch    *string          `json:"default_branch,omitempty"`
	MasterBranch     *string          `json:"master_branch,omitempty"`
	CreatedAt        *Timestamp       `json:"created_at,omitempty"`
	PushedAt         *Timestamp       `json:"pushed_at,omitempty"`
	UpdatedAt        *Timestamp       `json:"updated_at,omitempty"`
	HTMLURL          *string          `json:"html_url,omitempty"`
	CloneURL         *string          `json:"clone_url,omitempty"`
	GitURL           *string          `json:"git_url,omitempty"`
	MirrorURL        *string          `json:"mirror_url,omitempty"`
	SSHURL           *string          `json:"ssh_url,omitempty"`
	SVNURL           *string          `json:"svn_url,omitempty"`
	Language         *string          `json:"language,omitempty"`
	Fork             *bool            `json:"fork,omitempty"`
	ForksCount       *int             `json:"forks_count,omitempty"`
	NetworkCount     *int             `json:"network_count,omitempty"`
	OpenIssuesCount  *int             `json:"open_issues_count,omitempty"`
	StargazersCount  *int             `json:"stargazers_count,omitempty"`
	SubscribersCount *int             `json:"subscribers_count,omitempty"`
	WatchersCount    *int             `json:"watchers_count,omitempty"`
	Size             *int             `json:"size,omitempty"`
	AutoInit         *bool            `json:"auto_init,omitempty"`
	Parent           *Repository      `json:"parent,omitempty"`
	Source           *Repository      `json:"source,omitempty"`
	Organization     *Organization    `json:"organization,omitempty"`
	Permissions      *map[string]bool `json:"permissions,omitempty"`
	AllowRebaseMerge *bool            `json:"allow_rebase_merge,omitempty"`
	AllowSquashMerge *bool            `json:"allow_squash_merge,omitempty"`
	AllowMergeCommit *bool            `json:"allow_merge_commit,omitempty"`
	Topics           []string         `json:"topics,omitempty"`

	// Only provided when using RepositoriesService.Get while in preview
	License *License `json:"license,omitempty"`

	// Additional mutable fields when creating and editing a repository
<<<<<<< HEAD
	Private           *bool   `json:"private,omitempty"`
	HasIssues         *bool   `json:"has_issues,omitempty"`
	HasWiki           *bool   `json:"has_wiki,omitempty"`
	HasPages          *bool   `json:"has_pages,omitempty"`
	HasDownloads      *bool   `json:"has_downloads,omitempty"`
=======
	Private           *bool   `json:"private"`
	HasIssues         *bool   `json:"has_issues"`
	HasWiki           *bool   `json:"has_wiki"`
	HasPages          *bool   `json:"has_pages"`
	HasProjects       *bool   `json:"has_projects,omitempty"`
	HasDownloads      *bool   `json:"has_downloads"`
>>>>>>> 471e67c9
	LicenseTemplate   *string `json:"license_template,omitempty"`
	GitignoreTemplate *string `json:"gitignore_template,omitempty"`
	Archived          *bool   `json:"archived,omitempty"`

	// Creating an organization repository. Required for non-owners.
	TeamID *int `json:"team_id,omitempty"`

	// API URLs
	URL              *string `json:"url,omitempty"`
	ArchiveURL       *string `json:"archive_url,omitempty"`
	AssigneesURL     *string `json:"assignees_url,omitempty"`
	BlobsURL         *string `json:"blobs_url,omitempty"`
	BranchesURL      *string `json:"branches_url,omitempty"`
	CollaboratorsURL *string `json:"collaborators_url,omitempty"`
	CommentsURL      *string `json:"comments_url,omitempty"`
	CommitsURL       *string `json:"commits_url,omitempty"`
	CompareURL       *string `json:"compare_url,omitempty"`
	ContentsURL      *string `json:"contents_url,omitempty"`
	ContributorsURL  *string `json:"contributors_url,omitempty"`
	DeploymentsURL   *string `json:"deployments_url,omitempty"`
	DownloadsURL     *string `json:"downloads_url,omitempty"`
	EventsURL        *string `json:"events_url,omitempty"`
	ForksURL         *string `json:"forks_url,omitempty"`
	GitCommitsURL    *string `json:"git_commits_url,omitempty"`
	GitRefsURL       *string `json:"git_refs_url,omitempty"`
	GitTagsURL       *string `json:"git_tags_url,omitempty"`
	HooksURL         *string `json:"hooks_url,omitempty"`
	IssueCommentURL  *string `json:"issue_comment_url,omitempty"`
	IssueEventsURL   *string `json:"issue_events_url,omitempty"`
	IssuesURL        *string `json:"issues_url,omitempty"`
	KeysURL          *string `json:"keys_url,omitempty"`
	LabelsURL        *string `json:"labels_url,omitempty"`
	LanguagesURL     *string `json:"languages_url,omitempty"`
	MergesURL        *string `json:"merges_url,omitempty"`
	MilestonesURL    *string `json:"milestones_url,omitempty"`
	NotificationsURL *string `json:"notifications_url,omitempty"`
	PullsURL         *string `json:"pulls_url,omitempty"`
	ReleasesURL      *string `json:"releases_url,omitempty"`
	StargazersURL    *string `json:"stargazers_url,omitempty"`
	StatusesURL      *string `json:"statuses_url,omitempty"`
	SubscribersURL   *string `json:"subscribers_url,omitempty"`
	SubscriptionURL  *string `json:"subscription_url,omitempty"`
	TagsURL          *string `json:"tags_url,omitempty"`
	TreesURL         *string `json:"trees_url,omitempty"`
	TeamsURL         *string `json:"teams_url,omitempty"`

	// TextMatches is only populated from search results that request text matches
	// See: search.go and https://developer.github.com/v3/search/#text-match-metadata
	TextMatches []TextMatch `json:"text_matches,omitempty"`
}

func (r Repository) String() string {
	return Stringify(r)
}

// RepositoryListOptions specifies the optional parameters to the
// RepositoriesService.List method.
type RepositoryListOptions struct {
	// Visibility of repositories to list. Can be one of all, public, or private.
	// Default: all
	Visibility string `url:"visibility,omitempty"`

	// List repos of given affiliation[s].
	// Comma-separated list of values. Can include:
	// * owner: Repositories that are owned by the authenticated user.
	// * collaborator: Repositories that the user has been added to as a
	//   collaborator.
	// * organization_member: Repositories that the user has access to through
	//   being a member of an organization. This includes every repository on
	//   every team that the user is on.
	// Default: owner,collaborator,organization_member
	Affiliation string `url:"affiliation,omitempty"`

	// Type of repositories to list.
	// Can be one of all, owner, public, private, member. Default: all
	// Will cause a 422 error if used in the same request as visibility or
	// affiliation.
	Type string `url:"type,omitempty"`

	// How to sort the repository list. Can be one of created, updated, pushed,
	// full_name. Default: full_name
	Sort string `url:"sort,omitempty"`

	// Direction in which to sort repositories. Can be one of asc or desc.
	// Default: when using full_name: asc; otherwise desc
	Direction string `url:"direction,omitempty"`

	ListOptions
}

// List the repositories for a user. Passing the empty string will list
// repositories for the authenticated user.
//
// GitHub API docs: https://developer.github.com/v3/repos/#list-user-repositories
func (s *RepositoriesService) List(ctx context.Context, user string, opt *RepositoryListOptions) ([]*Repository, *Response, error) {
	var u string
	if user != "" {
		u = fmt.Sprintf("users/%v/repos", user)
	} else {
		u = "user/repos"
	}
	u, err := addOptions(u, opt)
	if err != nil {
		return nil, nil, err
	}

	req, err := s.client.NewRequest("GET", u, nil)
	if err != nil {
		return nil, nil, err
	}

	// TODO: remove custom Accept headers when APIs fully launch.
	acceptHeaders := []string{mediaTypeLicensesPreview, mediaTypeCodesOfConductPreview, mediaTypeTopicsPreview}
	req.Header.Set("Accept", strings.Join(acceptHeaders, ", "))

	var repos []*Repository
	resp, err := s.client.Do(ctx, req, &repos)
	if err != nil {
		return nil, resp, err
	}

	return repos, resp, nil
}

// RepositoryListByOrgOptions specifies the optional parameters to the
// RepositoriesService.ListByOrg method.
type RepositoryListByOrgOptions struct {
	// Type of repositories to list. Possible values are: all, public, private,
	// forks, sources, member. Default is "all".
	Type string `url:"type,omitempty"`

	ListOptions
}

// ListByOrg lists the repositories for an organization.
//
// GitHub API docs: https://developer.github.com/v3/repos/#list-organization-repositories
func (s *RepositoriesService) ListByOrg(ctx context.Context, org string, opt *RepositoryListByOrgOptions) ([]*Repository, *Response, error) {
	u := fmt.Sprintf("orgs/%v/repos", org)
	u, err := addOptions(u, opt)
	if err != nil {
		return nil, nil, err
	}

	req, err := s.client.NewRequest("GET", u, nil)
	if err != nil {
		return nil, nil, err
	}

	// TODO: remove custom Accept headers when APIs fully launch.
	acceptHeaders := []string{mediaTypeLicensesPreview, mediaTypeCodesOfConductPreview, mediaTypeTopicsPreview}
	req.Header.Set("Accept", strings.Join(acceptHeaders, ", "))

	var repos []*Repository
	resp, err := s.client.Do(ctx, req, &repos)
	if err != nil {
		return nil, resp, err
	}

	return repos, resp, nil
}

// RepositoryListAllOptions specifies the optional parameters to the
// RepositoriesService.ListAll method.
type RepositoryListAllOptions struct {
	// ID of the last repository seen
	Since int `url:"since,omitempty"`
}

// ListAll lists all GitHub repositories in the order that they were created.
//
// GitHub API docs: https://developer.github.com/v3/repos/#list-all-public-repositories
func (s *RepositoriesService) ListAll(ctx context.Context, opt *RepositoryListAllOptions) ([]*Repository, *Response, error) {
	u, err := addOptions("repositories", opt)
	if err != nil {
		return nil, nil, err
	}

	req, err := s.client.NewRequest("GET", u, nil)
	if err != nil {
		return nil, nil, err
	}

	var repos []*Repository
	resp, err := s.client.Do(ctx, req, &repos)
	if err != nil {
		return nil, resp, err
	}

	return repos, resp, nil
}

// Create a new repository. If an organization is specified, the new
// repository will be created under that org. If the empty string is
// specified, it will be created for the authenticated user.
//
// GitHub API docs: https://developer.github.com/v3/repos/#create
func (s *RepositoriesService) Create(ctx context.Context, org string, repo *Repository) (*Repository, *Response, error) {
	var u string
	if org != "" {
		u = fmt.Sprintf("orgs/%v/repos", org)
	} else {
		u = "user/repos"
	}

	req, err := s.client.NewRequest("POST", u, repo)
	if err != nil {
		return nil, nil, err
	}

	r := new(Repository)
	resp, err := s.client.Do(ctx, req, r)
	if err != nil {
		return nil, resp, err
	}

	return r, resp, nil
}

// Get fetches a repository.
//
// GitHub API docs: https://developer.github.com/v3/repos/#get
func (s *RepositoriesService) Get(ctx context.Context, owner, repo string) (*Repository, *Response, error) {
	u := fmt.Sprintf("repos/%v/%v", owner, repo)
	req, err := s.client.NewRequest("GET", u, nil)
	if err != nil {
		return nil, nil, err
	}

	// TODO: remove custom Accept header when the license support fully launches
	// https://developer.github.com/v3/licenses/#get-a-repositorys-license
	acceptHeaders := []string{mediaTypeLicensesPreview, mediaTypeCodesOfConductPreview, mediaTypeTopicsPreview}
	req.Header.Set("Accept", strings.Join(acceptHeaders, ", "))

	repository := new(Repository)
	resp, err := s.client.Do(ctx, req, repository)
	if err != nil {
		return nil, resp, err
	}

	return repository, resp, nil
}

// GetCodeOfConduct gets the contents of a repository's code of conduct.
//
// GitHub API docs: https://developer.github.com/v3/codes_of_conduct/#get-the-contents-of-a-repositorys-code-of-conduct
func (s *RepositoriesService) GetCodeOfConduct(ctx context.Context, owner, repo string) (*CodeOfConduct, *Response, error) {
	u := fmt.Sprintf("repos/%v/%v/community/code_of_conduct", owner, repo)
	req, err := s.client.NewRequest("GET", u, nil)
	if err != nil {
		return nil, nil, err
	}

	// TODO: remove custom Accept header when this API fully launches.
	req.Header.Set("Accept", mediaTypeCodesOfConductPreview)

	coc := new(CodeOfConduct)
	resp, err := s.client.Do(ctx, req, coc)
	if err != nil {
		return nil, resp, err
	}

	return coc, resp, nil
}

// GetByID fetches a repository.
//
// Note: GetByID uses the undocumented GitHub API endpoint /repositories/:id.
func (s *RepositoriesService) GetByID(ctx context.Context, id int) (*Repository, *Response, error) {
	u := fmt.Sprintf("repositories/%d", id)
	req, err := s.client.NewRequest("GET", u, nil)
	if err != nil {
		return nil, nil, err
	}

	// TODO: remove custom Accept header when the license support fully launches
	// https://developer.github.com/v3/licenses/#get-a-repositorys-license
	req.Header.Set("Accept", mediaTypeLicensesPreview)

	repository := new(Repository)
	resp, err := s.client.Do(ctx, req, repository)
	if err != nil {
		return nil, resp, err
	}

	return repository, resp, nil
}

// Edit updates a repository.
//
// GitHub API docs: https://developer.github.com/v3/repos/#edit
func (s *RepositoriesService) Edit(ctx context.Context, owner, repo string, repository *Repository) (*Repository, *Response, error) {
	u := fmt.Sprintf("repos/%v/%v", owner, repo)
	req, err := s.client.NewRequest("PATCH", u, repository)
	if err != nil {
		return nil, nil, err
	}

	r := new(Repository)
	resp, err := s.client.Do(ctx, req, r)
	if err != nil {
		return nil, resp, err
	}

	return r, resp, nil
}

// Delete a repository.
//
// GitHub API docs: https://developer.github.com/v3/repos/#delete-a-repository
func (s *RepositoriesService) Delete(ctx context.Context, owner, repo string) (*Response, error) {
	u := fmt.Sprintf("repos/%v/%v", owner, repo)
	req, err := s.client.NewRequest("DELETE", u, nil)
	if err != nil {
		return nil, err
	}

	return s.client.Do(ctx, req, nil)
}

// Contributor represents a repository contributor
type Contributor struct {
	Login             *string `json:"login,omitempty"`
	ID                *int    `json:"id,omitempty"`
	AvatarURL         *string `json:"avatar_url,omitempty"`
	GravatarID        *string `json:"gravatar_id,omitempty"`
	URL               *string `json:"url,omitempty"`
	HTMLURL           *string `json:"html_url,omitempty"`
	FollowersURL      *string `json:"followers_url,omitempty"`
	FollowingURL      *string `json:"following_url,omitempty"`
	GistsURL          *string `json:"gists_url,omitempty"`
	StarredURL        *string `json:"starred_url,omitempty"`
	SubscriptionsURL  *string `json:"subscriptions_url,omitempty"`
	OrganizationsURL  *string `json:"organizations_url,omitempty"`
	ReposURL          *string `json:"repos_url,omitempty"`
	EventsURL         *string `json:"events_url,omitempty"`
	ReceivedEventsURL *string `json:"received_events_url,omitempty"`
	Type              *string `json:"type,omitempty"`
	SiteAdmin         *bool   `json:"site_admin,omitempty"`
	Contributions     *int    `json:"contributions,omitempty"`
}

// ListContributorsOptions specifies the optional parameters to the
// RepositoriesService.ListContributors method.
type ListContributorsOptions struct {
	// Include anonymous contributors in results or not
	Anon string `url:"anon,omitempty"`

	ListOptions
}

// ListContributors lists contributors for a repository.
//
// GitHub API docs: https://developer.github.com/v3/repos/#list-contributors
func (s *RepositoriesService) ListContributors(ctx context.Context, owner string, repository string, opt *ListContributorsOptions) ([]*Contributor, *Response, error) {
	u := fmt.Sprintf("repos/%v/%v/contributors", owner, repository)
	u, err := addOptions(u, opt)
	if err != nil {
		return nil, nil, err
	}

	req, err := s.client.NewRequest("GET", u, nil)
	if err != nil {
		return nil, nil, err
	}

	var contributor []*Contributor
	resp, err := s.client.Do(ctx, req, &contributor)
	if err != nil {
		return nil, nil, err
	}

	return contributor, resp, nil
}

// ListLanguages lists languages for the specified repository. The returned map
// specifies the languages and the number of bytes of code written in that
// language. For example:
//
//     {
//       "C": 78769,
//       "Python": 7769
//     }
//
// GitHub API docs: https://developer.github.com/v3/repos/#list-languages
func (s *RepositoriesService) ListLanguages(ctx context.Context, owner string, repo string) (map[string]int, *Response, error) {
	u := fmt.Sprintf("repos/%v/%v/languages", owner, repo)
	req, err := s.client.NewRequest("GET", u, nil)
	if err != nil {
		return nil, nil, err
	}

	languages := make(map[string]int)
	resp, err := s.client.Do(ctx, req, &languages)
	if err != nil {
		return nil, resp, err
	}

	return languages, resp, nil
}

// ListTeams lists the teams for the specified repository.
//
// GitHub API docs: https://developer.github.com/v3/repos/#list-teams
func (s *RepositoriesService) ListTeams(ctx context.Context, owner string, repo string, opt *ListOptions) ([]*Team, *Response, error) {
	u := fmt.Sprintf("repos/%v/%v/teams", owner, repo)
	u, err := addOptions(u, opt)
	if err != nil {
		return nil, nil, err
	}

	req, err := s.client.NewRequest("GET", u, nil)
	if err != nil {
		return nil, nil, err
	}

	req.Header.Set("Accept", mediaTypeNestedTeamsPreview)

	var teams []*Team
	resp, err := s.client.Do(ctx, req, &teams)
	if err != nil {
		return nil, resp, err
	}

	return teams, resp, nil
}

// RepositoryTag represents a repository tag.
type RepositoryTag struct {
	Name       *string `json:"name,omitempty"`
	Commit     *Commit `json:"commit,omitempty"`
	ZipballURL *string `json:"zipball_url,omitempty"`
	TarballURL *string `json:"tarball_url,omitempty"`
}

// ListTags lists tags for the specified repository.
//
// GitHub API docs: https://developer.github.com/v3/repos/#list-tags
func (s *RepositoriesService) ListTags(ctx context.Context, owner string, repo string, opt *ListOptions) ([]*RepositoryTag, *Response, error) {
	u := fmt.Sprintf("repos/%v/%v/tags", owner, repo)
	u, err := addOptions(u, opt)
	if err != nil {
		return nil, nil, err
	}

	req, err := s.client.NewRequest("GET", u, nil)
	if err != nil {
		return nil, nil, err
	}

	var tags []*RepositoryTag
	resp, err := s.client.Do(ctx, req, &tags)
	if err != nil {
		return nil, resp, err
	}

	return tags, resp, nil
}

// Branch represents a repository branch
type Branch struct {
	Name      *string           `json:"name,omitempty"`
	Commit    *RepositoryCommit `json:"commit,omitempty"`
	Protected *bool             `json:"protected,omitempty"`
}

// Protection represents a repository branch's protection.
type Protection struct {
	RequiredStatusChecks       *RequiredStatusChecks          `json:"required_status_checks"`
	RequiredPullRequestReviews *PullRequestReviewsEnforcement `json:"required_pull_request_reviews"`
	EnforceAdmins              *AdminEnforcement              `json:"enforce_admins"`
	Restrictions               *BranchRestrictions            `json:"restrictions"`
}

// ProtectionRequest represents a request to create/edit a branch's protection.
type ProtectionRequest struct {
	RequiredStatusChecks       *RequiredStatusChecks                 `json:"required_status_checks"`
	RequiredPullRequestReviews *PullRequestReviewsEnforcementRequest `json:"required_pull_request_reviews"`
	EnforceAdmins              bool                                  `json:"enforce_admins"`
	Restrictions               *BranchRestrictionsRequest            `json:"restrictions"`
}

// RequiredStatusChecks represents the protection status of a individual branch.
type RequiredStatusChecks struct {
	// Require branches to be up to date before merging. (Required.)
	Strict bool `json:"strict"`
	// The list of status checks to require in order to merge into this
	// branch. (Required; use []string{} instead of nil for empty list.)
	Contexts []string `json:"contexts"`
}

// PullRequestReviewsEnforcement represents the pull request reviews enforcement of a protected branch.
type PullRequestReviewsEnforcement struct {
	// Specifies which users and teams can dismiss pull request reviews.
	DismissalRestrictions DismissalRestrictions `json:"dismissal_restrictions"`
	// Specifies if approved reviews are dismissed automatically, when a new commit is pushed.
	DismissStaleReviews bool `json:"dismiss_stale_reviews"`
	// RequireCodeOwnerReviews specifies if an approved review is required in pull requests including files with a designated code owner.
	RequireCodeOwnerReviews bool `json:"require_code_owner_reviews"`
}

// PullRequestReviewsEnforcementRequest represents request to set the pull request review
// enforcement of a protected branch. It is separate from PullRequestReviewsEnforcement above
// because the request structure is different from the response structure.
type PullRequestReviewsEnforcementRequest struct {
	// Specifies which users and teams should be allowed to dismiss pull request reviews. Can be nil to disable the restrictions.
	DismissalRestrictionsRequest *DismissalRestrictionsRequest `json:"dismissal_restrictions"`
	// Specifies if approved reviews can be dismissed automatically, when a new commit is pushed. (Required)
	DismissStaleReviews bool `json:"dismiss_stale_reviews"`
	// RequireCodeOwnerReviews specifies if an approved review is required in pull requests including files with a designated code owner.
	RequireCodeOwnerReviews bool `json:"require_code_owner_reviews"`
}

// MarshalJSON implements the json.Marshaler interface.
// Converts nil value of PullRequestReviewsEnforcementRequest.DismissalRestrictionsRequest to empty array
func (req PullRequestReviewsEnforcementRequest) MarshalJSON() ([]byte, error) {
	if req.DismissalRestrictionsRequest == nil {
		newReq := struct {
			R []interface{} `json:"dismissal_restrictions"`
			D bool          `json:"dismiss_stale_reviews"`
			O bool          `json:"require_code_owner_reviews"`
		}{
			R: []interface{}{},
			D: req.DismissStaleReviews,
			O: req.RequireCodeOwnerReviews,
		}
		return json.Marshal(newReq)
	}
	newReq := struct {
		R *DismissalRestrictionsRequest `json:"dismissal_restrictions"`
		D bool                          `json:"dismiss_stale_reviews"`
		O bool                          `json:"require_code_owner_reviews"`
	}{
		R: req.DismissalRestrictionsRequest,
		D: req.DismissStaleReviews,
		O: req.RequireCodeOwnerReviews,
	}
	return json.Marshal(newReq)
}

// PullRequestReviewsEnforcementUpdate represents request to patch the pull request review
// enforcement of a protected branch. It is separate from PullRequestReviewsEnforcementRequest above
// because the patch request does not require all fields to be initialized.
type PullRequestReviewsEnforcementUpdate struct {
	// Specifies which users and teams can dismiss pull request reviews. Can be omitted.
	DismissalRestrictionsRequest *DismissalRestrictionsRequest `json:"dismissal_restrictions,omitempty"`
	// Specifies if approved reviews can be dismissed automatically, when a new commit is pushed. Can be omitted.
	DismissStaleReviews *bool `json:"dismiss_stale_reviews,omitempty"`
	// RequireCodeOwnerReviews specifies if an approved review is required in pull requests including files with a designated code owner.
	RequireCodeOwnerReviews bool `json:"require_code_owner_reviews,omitempty"`
}

// AdminEnforcement represents the configuration to enforce required status checks for repository administrators.
type AdminEnforcement struct {
	URL     *string `json:"url,omitempty"`
	Enabled bool    `json:"enabled"`
}

// BranchRestrictions represents the restriction that only certain users or
// teams may push to a branch.
type BranchRestrictions struct {
	// The list of user logins with push access.
	Users []*User `json:"users"`
	// The list of team slugs with push access.
	Teams []*Team `json:"teams"`
}

// BranchRestrictionsRequest represents the request to create/edit the
// restriction that only certain users or teams may push to a branch. It is
// separate from BranchRestrictions above because the request structure is
// different from the response structure.
type BranchRestrictionsRequest struct {
	// The list of user logins with push access. (Required; use []string{} instead of nil for empty list.)
	Users []string `json:"users"`
	// The list of team slugs with push access. (Required; use []string{} instead of nil for empty list.)
	Teams []string `json:"teams"`
}

// DismissalRestrictions specifies which users and teams can dismiss pull request reviews.
type DismissalRestrictions struct {
	// The list of users who can dimiss pull request reviews.
	Users []*User `json:"users"`
	// The list of teams which can dismiss pull request reviews.
	Teams []*Team `json:"teams"`
}

// DismissalRestrictionsRequest represents the request to create/edit the
// restriction to allows only specific users or teams to dimiss pull request reviews. It is
// separate from DismissalRestrictions above because the request structure is
// different from the response structure.
type DismissalRestrictionsRequest struct {
	// The list of user logins who can dismiss pull request reviews. (Required; use []string{} instead of nil for empty list.)
	Users []string `json:"users"`
	// The list of team slugs which can dismiss pull request reviews. (Required; use []string{} instead of nil for empty list.)
	Teams []string `json:"teams"`
}

// ListBranches lists branches for the specified repository.
//
// GitHub API docs: https://developer.github.com/v3/repos/#list-branches
func (s *RepositoriesService) ListBranches(ctx context.Context, owner string, repo string, opt *ListOptions) ([]*Branch, *Response, error) {
	u := fmt.Sprintf("repos/%v/%v/branches", owner, repo)
	u, err := addOptions(u, opt)
	if err != nil {
		return nil, nil, err
	}

	req, err := s.client.NewRequest("GET", u, nil)
	if err != nil {
		return nil, nil, err
	}

	// TODO: remove custom Accept header when this API fully launches
	req.Header.Set("Accept", mediaTypeProtectedBranchesPreview)

	var branches []*Branch
	resp, err := s.client.Do(ctx, req, &branches)
	if err != nil {
		return nil, resp, err
	}

	return branches, resp, nil
}

// GetBranch gets the specified branch for a repository.
//
// GitHub API docs: https://developer.github.com/v3/repos/#get-branch
func (s *RepositoriesService) GetBranch(ctx context.Context, owner, repo, branch string) (*Branch, *Response, error) {
	u := fmt.Sprintf("repos/%v/%v/branches/%v", owner, repo, branch)
	req, err := s.client.NewRequest("GET", u, nil)
	if err != nil {
		return nil, nil, err
	}

	// TODO: remove custom Accept header when this API fully launches
	req.Header.Set("Accept", mediaTypeProtectedBranchesPreview)

	b := new(Branch)
	resp, err := s.client.Do(ctx, req, b)
	if err != nil {
		return nil, resp, err
	}

	return b, resp, nil
}

// GetBranchProtection gets the protection of a given branch.
//
// GitHub API docs: https://developer.github.com/v3/repos/branches/#get-branch-protection
func (s *RepositoriesService) GetBranchProtection(ctx context.Context, owner, repo, branch string) (*Protection, *Response, error) {
	u := fmt.Sprintf("repos/%v/%v/branches/%v/protection", owner, repo, branch)
	req, err := s.client.NewRequest("GET", u, nil)
	if err != nil {
		return nil, nil, err
	}

	// TODO: remove custom Accept header when this API fully launches
	req.Header.Set("Accept", mediaTypeProtectedBranchesPreview)

	p := new(Protection)
	resp, err := s.client.Do(ctx, req, p)
	if err != nil {
		return nil, resp, err
	}

	return p, resp, nil
}

// GetRequiredStatusChecks gets the required status checks for a given protected branch.
//
// GitHub API docs: https://developer.github.com/v3/repos/branches/#get-required-status-checks-of-protected-branch
func (s *RepositoriesService) GetRequiredStatusChecks(ctx context.Context, owner, repo, branch string) (*RequiredStatusChecks, *Response, error) {
	u := fmt.Sprintf("repos/%v/%v/branches/%v/protection/required_status_checks", owner, repo, branch)
	req, err := s.client.NewRequest("GET", u, nil)
	if err != nil {
		return nil, nil, err
	}

	// TODO: remove custom Accept header when this API fully launches
	req.Header.Set("Accept", mediaTypeProtectedBranchesPreview)

	p := new(RequiredStatusChecks)
	resp, err := s.client.Do(ctx, req, p)
	if err != nil {
		return nil, resp, err
	}

	return p, resp, nil
}

// ListRequiredStatusChecksContexts lists the required status checks contexts for a given protected branch.
//
// GitHub API docs: https://developer.github.com/v3/repos/branches/#list-required-status-checks-contexts-of-protected-branch
func (s *RepositoriesService) ListRequiredStatusChecksContexts(ctx context.Context, owner, repo, branch string) (contexts []string, resp *Response, err error) {
	u := fmt.Sprintf("repos/%v/%v/branches/%v/protection/required_status_checks/contexts", owner, repo, branch)
	req, err := s.client.NewRequest("GET", u, nil)
	if err != nil {
		return nil, nil, err
	}

	// TODO: remove custom Accept header when this API fully launches
	req.Header.Set("Accept", mediaTypeProtectedBranchesPreview)

	resp, err = s.client.Do(ctx, req, &contexts)
	if err != nil {
		return nil, resp, err
	}

	return contexts, resp, nil
}

// UpdateBranchProtection updates the protection of a given branch.
//
// GitHub API docs: https://developer.github.com/v3/repos/branches/#update-branch-protection
func (s *RepositoriesService) UpdateBranchProtection(ctx context.Context, owner, repo, branch string, preq *ProtectionRequest) (*Protection, *Response, error) {
	u := fmt.Sprintf("repos/%v/%v/branches/%v/protection", owner, repo, branch)
	req, err := s.client.NewRequest("PUT", u, preq)
	if err != nil {
		return nil, nil, err
	}

	// TODO: remove custom Accept header when this API fully launches
	req.Header.Set("Accept", mediaTypeProtectedBranchesPreview)

	p := new(Protection)
	resp, err := s.client.Do(ctx, req, p)
	if err != nil {
		return nil, resp, err
	}

	return p, resp, nil
}

// RemoveBranchProtection removes the protection of a given branch.
//
// GitHub API docs: https://developer.github.com/v3/repos/branches/#remove-branch-protection
func (s *RepositoriesService) RemoveBranchProtection(ctx context.Context, owner, repo, branch string) (*Response, error) {
	u := fmt.Sprintf("repos/%v/%v/branches/%v/protection", owner, repo, branch)
	req, err := s.client.NewRequest("DELETE", u, nil)
	if err != nil {
		return nil, err
	}

	// TODO: remove custom Accept header when this API fully launches
	req.Header.Set("Accept", mediaTypeProtectedBranchesPreview)

	return s.client.Do(ctx, req, nil)
}

// License gets the contents of a repository's license if one is detected.
//
// GitHub API docs: https://developer.github.com/v3/licenses/#get-the-contents-of-a-repositorys-license
func (s *RepositoriesService) License(ctx context.Context, owner, repo string) (*RepositoryLicense, *Response, error) {
	u := fmt.Sprintf("repos/%v/%v/license", owner, repo)
	req, err := s.client.NewRequest("GET", u, nil)
	if err != nil {
		return nil, nil, err
	}

	r := &RepositoryLicense{}
	resp, err := s.client.Do(ctx, req, r)
	if err != nil {
		return nil, resp, err
	}

	return r, resp, nil
}

// GetPullRequestReviewEnforcement gets pull request review enforcement of a protected branch.
//
// GitHub API docs: https://developer.github.com/v3/repos/branches/#get-pull-request-review-enforcement-of-protected-branch
func (s *RepositoriesService) GetPullRequestReviewEnforcement(ctx context.Context, owner, repo, branch string) (*PullRequestReviewsEnforcement, *Response, error) {
	u := fmt.Sprintf("repos/%v/%v/branches/%v/protection/required_pull_request_reviews", owner, repo, branch)
	req, err := s.client.NewRequest("GET", u, nil)
	if err != nil {
		return nil, nil, err
	}

	// TODO: remove custom Accept header when this API fully launches
	req.Header.Set("Accept", mediaTypeProtectedBranchesPreview)

	r := new(PullRequestReviewsEnforcement)
	resp, err := s.client.Do(ctx, req, r)
	if err != nil {
		return nil, resp, err
	}

	return r, resp, nil
}

// UpdatePullRequestReviewEnforcement patches pull request review enforcement of a protected branch.
// It requires admin access and branch protection to be enabled.
//
// GitHub API docs: https://developer.github.com/v3/repos/branches/#update-pull-request-review-enforcement-of-protected-branch
func (s *RepositoriesService) UpdatePullRequestReviewEnforcement(ctx context.Context, owner, repo, branch string, patch *PullRequestReviewsEnforcementUpdate) (*PullRequestReviewsEnforcement, *Response, error) {
	u := fmt.Sprintf("repos/%v/%v/branches/%v/protection/required_pull_request_reviews", owner, repo, branch)
	req, err := s.client.NewRequest("PATCH", u, patch)
	if err != nil {
		return nil, nil, err
	}

	// TODO: remove custom Accept header when this API fully launches
	req.Header.Set("Accept", mediaTypeProtectedBranchesPreview)

	r := new(PullRequestReviewsEnforcement)
	resp, err := s.client.Do(ctx, req, r)
	if err != nil {
		return nil, resp, err
	}

	return r, resp, err
}

// DisableDismissalRestrictions disables dismissal restrictions of a protected branch.
// It requires admin access and branch protection to be enabled.
//
// GitHub API docs: https://developer.github.com/v3/repos/branches/#update-pull-request-review-enforcement-of-protected-branch
func (s *RepositoriesService) DisableDismissalRestrictions(ctx context.Context, owner, repo, branch string) (*PullRequestReviewsEnforcement, *Response, error) {
	u := fmt.Sprintf("repos/%v/%v/branches/%v/protection/required_pull_request_reviews", owner, repo, branch)

	data := struct {
		R []interface{} `json:"dismissal_restrictions"`
	}{[]interface{}{}}

	req, err := s.client.NewRequest("PATCH", u, data)
	if err != nil {
		return nil, nil, err
	}

	// TODO: remove custom Accept header when this API fully launches
	req.Header.Set("Accept", mediaTypeProtectedBranchesPreview)

	r := new(PullRequestReviewsEnforcement)
	resp, err := s.client.Do(ctx, req, r)
	if err != nil {
		return nil, resp, err
	}

	return r, resp, err
}

// RemovePullRequestReviewEnforcement removes pull request enforcement of a protected branch.
//
// GitHub API docs: https://developer.github.com/v3/repos/branches/#remove-pull-request-review-enforcement-of-protected-branch
func (s *RepositoriesService) RemovePullRequestReviewEnforcement(ctx context.Context, owner, repo, branch string) (*Response, error) {
	u := fmt.Sprintf("repos/%v/%v/branches/%v/protection/required_pull_request_reviews", owner, repo, branch)
	req, err := s.client.NewRequest("DELETE", u, nil)
	if err != nil {
		return nil, err
	}

	// TODO: remove custom Accept header when this API fully launches
	req.Header.Set("Accept", mediaTypeProtectedBranchesPreview)

	return s.client.Do(ctx, req, nil)
}

// GetAdminEnforcement gets admin enforcement information of a protected branch.
//
// GitHub API docs: https://developer.github.com/v3/repos/branches/#get-admin-enforcement-of-protected-branch
func (s *RepositoriesService) GetAdminEnforcement(ctx context.Context, owner, repo, branch string) (*AdminEnforcement, *Response, error) {
	u := fmt.Sprintf("repos/%v/%v/branches/%v/protection/enforce_admins", owner, repo, branch)
	req, err := s.client.NewRequest("GET", u, nil)
	if err != nil {
		return nil, nil, err
	}

	// TODO: remove custom Accept header when this API fully launches
	req.Header.Set("Accept", mediaTypeProtectedBranchesPreview)

	r := new(AdminEnforcement)
	resp, err := s.client.Do(ctx, req, r)
	if err != nil {
		return nil, resp, err
	}

	return r, resp, nil
}

// AddAdminEnforcement adds admin enforcement to a protected branch.
// It requires admin access and branch protection to be enabled.
//
// GitHub API docs: https://developer.github.com/v3/repos/branches/#add-admin-enforcement-of-protected-branch
func (s *RepositoriesService) AddAdminEnforcement(ctx context.Context, owner, repo, branch string) (*AdminEnforcement, *Response, error) {
	u := fmt.Sprintf("repos/%v/%v/branches/%v/protection/enforce_admins", owner, repo, branch)
	req, err := s.client.NewRequest("POST", u, nil)
	if err != nil {
		return nil, nil, err
	}

	// TODO: remove custom Accept header when this API fully launches
	req.Header.Set("Accept", mediaTypeProtectedBranchesPreview)

	r := new(AdminEnforcement)
	resp, err := s.client.Do(ctx, req, r)
	if err != nil {
		return nil, resp, err
	}

	return r, resp, err
}

// RemoveAdminEnforcement removes admin enforcement from a protected branch.
//
// GitHub API docs: https://developer.github.com/v3/repos/branches/#remove-admin-enforcement-of-protected-branch
func (s *RepositoriesService) RemoveAdminEnforcement(ctx context.Context, owner, repo, branch string) (*Response, error) {
	u := fmt.Sprintf("repos/%v/%v/branches/%v/protection/enforce_admins", owner, repo, branch)
	req, err := s.client.NewRequest("DELETE", u, nil)
	if err != nil {
		return nil, err
	}

	// TODO: remove custom Accept header when this API fully launches
	req.Header.Set("Accept", mediaTypeProtectedBranchesPreview)

	return s.client.Do(ctx, req, nil)
}

// repositoryTopics represents a collection of repository topics.
type repositoryTopics struct {
	Names []string `json:"names"`
}

// ListAllTopics lists topics for a repository.
//
// GitHub API docs: https://developer.github.com/v3/repos/#list-all-topics-for-a-repository
func (s *RepositoriesService) ListAllTopics(ctx context.Context, owner, repo string) ([]string, *Response, error) {
	u := fmt.Sprintf("repos/%v/%v/topics", owner, repo)
	req, err := s.client.NewRequest("GET", u, nil)
	if err != nil {
		return nil, nil, err
	}

	// TODO: remove custom Accept header when this API fully launches.
	req.Header.Set("Accept", mediaTypeTopicsPreview)

	topics := new(repositoryTopics)
	resp, err := s.client.Do(ctx, req, topics)
	if err != nil {
		return nil, resp, err
	}

	return topics.Names, resp, nil
}

// ReplaceAllTopics replaces topics for a repository.
//
// GitHub API docs: https://developer.github.com/v3/repos/#replace-all-topics-for-a-repository
func (s *RepositoriesService) ReplaceAllTopics(ctx context.Context, owner, repo string, topics []string) ([]string, *Response, error) {
	u := fmt.Sprintf("repos/%v/%v/topics", owner, repo)
	t := &repositoryTopics{
		Names: topics,
	}
	if t.Names == nil {
		t.Names = []string{}
	}
	req, err := s.client.NewRequest("PUT", u, t)
	if err != nil {
		return nil, nil, err
	}

	// TODO: remove custom Accept header when this API fully launches.
	req.Header.Set("Accept", mediaTypeTopicsPreview)

	t = new(repositoryTopics)
	resp, err := s.client.Do(ctx, req, t)
	if err != nil {
		return nil, resp, err
	}

	return t.Names, resp, nil
}<|MERGE_RESOLUTION|>--- conflicted
+++ resolved
@@ -61,20 +61,12 @@
 	License *License `json:"license,omitempty"`
 
 	// Additional mutable fields when creating and editing a repository
-<<<<<<< HEAD
 	Private           *bool   `json:"private,omitempty"`
 	HasIssues         *bool   `json:"has_issues,omitempty"`
 	HasWiki           *bool   `json:"has_wiki,omitempty"`
 	HasPages          *bool   `json:"has_pages,omitempty"`
 	HasDownloads      *bool   `json:"has_downloads,omitempty"`
-=======
-	Private           *bool   `json:"private"`
-	HasIssues         *bool   `json:"has_issues"`
-	HasWiki           *bool   `json:"has_wiki"`
-	HasPages          *bool   `json:"has_pages"`
 	HasProjects       *bool   `json:"has_projects,omitempty"`
-	HasDownloads      *bool   `json:"has_downloads"`
->>>>>>> 471e67c9
 	LicenseTemplate   *string `json:"license_template,omitempty"`
 	GitignoreTemplate *string `json:"gitignore_template,omitempty"`
 	Archived          *bool   `json:"archived,omitempty"`
