--- conflicted
+++ resolved
@@ -289,19 +289,10 @@
 	// TODO: remove custom Accept header when this API fully launches.
 	req.Header.Set("Accept", mediaTypeOrgMembershipPreview)
 
-<<<<<<< HEAD
-	pendingInvitations := new([]*Invitation)
-	resp, err := s.client.Do(req, pendingInvitations)
-	if err != nil {
-		return nil, resp, err
-	}
-	return *pendingInvitations, resp, err
-=======
 	var pendingInvitations []*Invitation
 	resp, err := s.client.Do(req, &pendingInvitations)
 	if err != nil {
 		return nil, resp, err
 	}
 	return pendingInvitations, resp, nil
->>>>>>> 27c7c32b
 }