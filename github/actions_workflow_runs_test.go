--- conflicted
+++ resolved
@@ -842,7 +842,6 @@
 			"name":"n",
 			"url":"u"
 		},
-<<<<<<< HEAD
 		"actor":{
 			"login":"l",
 			"id":1,
@@ -862,47 +861,26 @@
 			"created_at":` + referenceTimeStr + `,
 			"suspended_at":` + referenceTimeStr + `,
 			"url":"u"
-=======
-		"actor": {
-			"login": "l",
-			"id": 1,
-			"avatar_url": "a",
-			"gravatar_id": "g",
-			"name": "n",
-			"company": "c",
-			"blog": "b",
-			"location": "l",
-			"email": "e",
-			"hireable": true,
-			"bio": "b",
-			"twitter_username": "t",
-			"public_repos": 1,
-			"followers": 1,
-			"following": 1,
-			"created_at": ` + referenceTimeStr + `,
-			"suspended_at": ` + referenceTimeStr + `,
-			"url": "u"
-		},
-		"triggering_actor": {
-			"login": "l2",
-			"id": 2,
-			"avatar_url": "a2",
-			"gravatar_id": "g2",
-			"name": "n2",
-			"company": "c2",
-			"blog": "b2",
-			"location": "l2",
-			"email": "e2",
-			"hireable": false,
-			"bio": "b2",
-			"twitter_username": "t2",
-			"public_repos": 2,
-			"followers": 2,
-			"following": 2,
-			"created_at": ` + referenceTimeStr + `,
-			"suspended_at": ` + referenceTimeStr + `,
-			"url": "u2"
->>>>>>> 77b5b3d9
+		},
+		"triggering_actor":{
+			"login":"l2",
+			"id":2,
+			"avatar_url":"a2",
+			"gravatar_id":"g2",
+			"name":"n2",
+			"company":"c2",
+			"blog":"b2",
+			"location":"l2",
+			"email":"e2",
+			"hireable":false,
+			"bio":"b2",
+			"twitter_username":"t2",
+			"public_repos":2,
+			"followers":2,
+			"following":2,
+			"created_at":` + referenceTimeStr + `,
+			"suspended_at":` + referenceTimeStr + `,
+			"url":"u2"
 		}
 	}`
 
@@ -1120,7 +1098,6 @@
 					"name":"n",
 					"url":"u"
 				},
-<<<<<<< HEAD
 				"actor":{
 					"login":"l",
 					"id":1,
@@ -1140,47 +1117,26 @@
 					"created_at":` + referenceTimeStr + `,
 					"suspended_at":` + referenceTimeStr + `,
 					"url":"u"
-=======
-				"actor": {
-					"login": "l",
-					"id": 1,
-					"avatar_url": "a",
-					"gravatar_id": "g",
-					"name": "n",
-					"company": "c",
-					"blog": "b",
-					"location": "l",
-					"email": "e",
-					"hireable": true,
-					"bio": "b",
-					"twitter_username": "t",
-					"public_repos": 1,
-					"followers": 1,
-					"following": 1,
-					"created_at": ` + referenceTimeStr + `,
-					"suspended_at": ` + referenceTimeStr + `,
-					"url": "u"
-				},
-				"triggering_actor": {
-					"login": "l2",
-					"id": 2,
-					"avatar_url": "a2",
-					"gravatar_id": "g2",
-					"name": "n2",
-					"company": "c2",
-					"blog": "b2",
-					"location": "l2",
-					"email": "e2",
-					"hireable": false,
-					"bio": "b2",
-					"twitter_username": "t2",
-					"public_repos": 2,
-					"followers": 2,
-					"following": 2,
-					"created_at": ` + referenceTimeStr + `,
-					"suspended_at": ` + referenceTimeStr + `,
-					"url": "u2"
->>>>>>> 77b5b3d9
+				},
+				"triggering_actor":{
+					"login":"l2",
+					"id":2,
+					"avatar_url":"a2",
+					"gravatar_id":"g2",
+					"name":"n2",
+					"company":"c2",
+					"blog":"b2",
+					"location":"l2",
+					"email":"e2",
+					"hireable":false,
+					"bio":"b2",
+					"twitter_username":"t2",
+					"public_repos":2,
+					"followers":2,
+					"following":2,
+					"created_at":` + referenceTimeStr + `,
+					"suspended_at":` + referenceTimeStr + `,
+					"url":"u2"
 				}
 			}
 		]
